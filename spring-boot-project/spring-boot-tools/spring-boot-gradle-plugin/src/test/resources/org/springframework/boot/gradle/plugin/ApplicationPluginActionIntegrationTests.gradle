plugins {
    id 'org.springframework.boot' version '{version}'
}

if (project.hasProperty('applyApplicationPlugin')) {
	apply plugin: 'application'
	applicationDefaultJvmArgs = ['-Dcom.example.a=alpha', '-Dcom.example.b=bravo']
}

task('taskExists') {
	doFirst {
		println "${taskName} exists = ${tasks.findByName(taskName) != null}"
	}
}

task('distributionExists') {
	doFirst {
		boolean found = project.hasProperty('distributions') &&
				distributions.findByName(distributionName) != null
		println "${distributionName} exists = ${found}"
	}
}

task('javaCompileEncoding') {
	doFirst {
		tasks.withType(JavaCompile) {
			println "${name} = ${options.encoding}"
		}
	}
}

task('startScriptsDefaultJvmOpts') {
	doFirst {
<<<<<<< HEAD
		tasks.withType(org.springframework.boot.gradle.tasks.application.CreateBootStartScripts) {
			println "${name} defaultJvmOpts = ${defaultJvmOpts}"
=======
		tasks.getByName("bootStartScripts") {
			println "$name defaultJvmOpts = $defaultJvmOpts"
>>>>>>> 386d678d
		}
	}
}<|MERGE_RESOLUTION|>--- conflicted
+++ resolved
@@ -31,13 +31,8 @@
 
 task('startScriptsDefaultJvmOpts') {
 	doFirst {
-<<<<<<< HEAD
-		tasks.withType(org.springframework.boot.gradle.tasks.application.CreateBootStartScripts) {
-			println "${name} defaultJvmOpts = ${defaultJvmOpts}"
-=======
 		tasks.getByName("bootStartScripts") {
 			println "$name defaultJvmOpts = $defaultJvmOpts"
->>>>>>> 386d678d
 		}
 	}
 }