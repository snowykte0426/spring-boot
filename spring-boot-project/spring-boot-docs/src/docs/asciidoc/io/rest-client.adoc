--- conflicted
+++ resolved
@@ -75,10 +75,6 @@
 
 [[io.rest-client.webclient.runtime]]
 ==== WebClient Runtime
-<<<<<<< HEAD
-Spring Boot will auto-detect which `ClientHttpConnector` to use to drive `WebClient`, depending on the libraries available on the application classpath.
-For now, Reactor Netty, Jetty ReactiveStream client, Apache HttpClient, and the JDK's HttpClient are supported.
-=======
 Spring Boot will auto-detect which `ClientHttpConnector` to use to drive `WebClient` depending on the libraries available on the application classpath.
 In order of preference, the following clients are supported:
 
@@ -88,7 +84,6 @@
 . JDK HttpClient
 
 If multiple clients are available on the classpath, the most preferred client will be used.
->>>>>>> 1f75ba55
 
 The `spring-boot-starter-webflux` starter depends on `io.projectreactor.netty:reactor-netty` by default, which brings both server and client implementations.
 If you choose to use Jetty as a reactive server instead, you should add a dependency on the Jetty Reactive HTTP client library, `org.eclipse.jetty:jetty-reactive-httpclient`.
