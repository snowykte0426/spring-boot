/*
 * Copyright 2012-2022 the original author or authors.
 *
 * Licensed under the Apache License, Version 2.0 (the "License");
 * you may not use this file except in compliance with the License.
 * You may obtain a copy of the License at
 *
 *      https://www.apache.org/licenses/LICENSE-2.0
 *
 * Unless required by applicable law or agreed to in writing, software
 * distributed under the License is distributed on an "AS IS" BASIS,
 * WITHOUT WARRANTIES OR CONDITIONS OF ANY KIND, either express or implied.
 * See the License for the specific language governing permissions and
 * limitations under the License.
 */

package org.springframework.boot.autoconfigure.mongo;

import java.util.List;

import com.mongodb.ConnectionString;
import org.bson.UuidRepresentation;

import org.springframework.boot.context.properties.ConfigurationProperties;

/**
 * Configuration properties for Mongo.
 *
 * @author Dave Syer
 * @author Phillip Webb
 * @author Josh Long
 * @author Andy Wilkinson
 * @author Eddú Meléndez
 * @author Stephane Nicoll
 * @author Nasko Vasilev
 * @author Mark Paluch
 * @author Artsiom Yudovin
 * @author Safeer Ansari
 * @since 1.0.0
 */
@ConfigurationProperties(prefix = "spring.data.mongodb")
public class MongoProperties {

	/**
	 * Default port used when the configured port is {@code null}.
	 */
	public static final int DEFAULT_PORT = 27017;

	/**
	 * Default URI used when the configured URI is {@code null}.
	 */
	public static final String DEFAULT_URI = "mongodb://localhost/test";

	/**
	 * Mongo server host. Cannot be set with URI.
	 */
	private String host;

	/**
	 * Mongo server port. Cannot be set with URI.
	 */
	private Integer port = null;

	/**
<<<<<<< HEAD
	 * Additional server hosts. Cannot be set with URI or if 'host' is not specified.
	 * Additional hosts will use the default mongo port of 27017. If you want to use a
	 * different port you can use the "host:port" syntax.
	 */
	private List<String> additionalHosts;

	/**
	 * Mongo database URI. Overrides host, port, username, password, and database.
=======
	 * Mongo database URI. Overrides host, port, username, and password.
>>>>>>> c847db77
	 */
	private String uri;

	/**
	 * Database name. Overrides database in URI.
	 */
	private String database;

	/**
	 * Authentication database name.
	 */
	private String authenticationDatabase;

	private final Gridfs gridfs = new Gridfs();

	/**
	 * Login user of the mongo server. Cannot be set with URI.
	 */
	private String username;

	/**
	 * Login password of the mongo server. Cannot be set with URI.
	 */
	private char[] password;

	/**
	 * Required replica set name for the cluster. Cannot be set with URI.
	 */
	private String replicaSetName;

	/**
	 * Fully qualified name of the FieldNamingStrategy to use.
	 */
	private Class<?> fieldNamingStrategy;

	/**
	 * Representation to use when converting a UUID to a BSON binary value.
	 */
	private UuidRepresentation uuidRepresentation = UuidRepresentation.JAVA_LEGACY;

	/**
	 * Whether to enable auto-index creation.
	 */
	private Boolean autoIndexCreation;

	public String getHost() {
		return this.host;
	}

	public void setHost(String host) {
		this.host = host;
	}

	public String getDatabase() {
		return this.database;
	}

	public void setDatabase(String database) {
		this.database = database;
	}

	public String getAuthenticationDatabase() {
		return this.authenticationDatabase;
	}

	public void setAuthenticationDatabase(String authenticationDatabase) {
		this.authenticationDatabase = authenticationDatabase;
	}

	public String getUsername() {
		return this.username;
	}

	public void setUsername(String username) {
		this.username = username;
	}

	public char[] getPassword() {
		return this.password;
	}

	public void setPassword(char[] password) {
		this.password = password;
	}

	public String getReplicaSetName() {
		return this.replicaSetName;
	}

	public void setReplicaSetName(String replicaSetName) {
		this.replicaSetName = replicaSetName;
	}

	public Class<?> getFieldNamingStrategy() {
		return this.fieldNamingStrategy;
	}

	public void setFieldNamingStrategy(Class<?> fieldNamingStrategy) {
		this.fieldNamingStrategy = fieldNamingStrategy;
	}

	public UuidRepresentation getUuidRepresentation() {
		return this.uuidRepresentation;
	}

	public void setUuidRepresentation(UuidRepresentation uuidRepresentation) {
		this.uuidRepresentation = uuidRepresentation;
	}

	public String getUri() {
		return this.uri;
	}

	public String determineUri() {
		return (this.uri != null) ? this.uri : DEFAULT_URI;
	}

	public void setUri(String uri) {
		this.uri = uri;
	}

	public Integer getPort() {
		return this.port;
	}

	public void setPort(Integer port) {
		this.port = port;
	}

	public Gridfs getGridfs() {
		return this.gridfs;
	}

	public String getMongoClientDatabase() {
		if (this.database != null) {
			return this.database;
		}
		return new ConnectionString(determineUri()).getDatabase();
	}

	public Boolean isAutoIndexCreation() {
		return this.autoIndexCreation;
	}

	public void setAutoIndexCreation(Boolean autoIndexCreation) {
		this.autoIndexCreation = autoIndexCreation;
	}

	public List<String> getAdditionalHosts() {
		return this.additionalHosts;
	}

	public void setAdditionalHosts(List<String> additionalHosts) {
		this.additionalHosts = additionalHosts;
	}

	public static class Gridfs {

		/**
		 * GridFS database name.
		 */
		private String database;

		/**
		 * GridFS bucket name.
		 */
		private String bucket;

		public String getDatabase() {
			return this.database;
		}

		public void setDatabase(String database) {
			this.database = database;
		}

		public String getBucket() {
			return this.bucket;
		}

		public void setBucket(String bucket) {
			this.bucket = bucket;
		}

	}

}<|MERGE_RESOLUTION|>--- conflicted
+++ resolved
@@ -62,7 +62,6 @@
 	private Integer port = null;
 
 	/**
-<<<<<<< HEAD
 	 * Additional server hosts. Cannot be set with URI or if 'host' is not specified.
 	 * Additional hosts will use the default mongo port of 27017. If you want to use a
 	 * different port you can use the "host:port" syntax.
@@ -70,10 +69,7 @@
 	private List<String> additionalHosts;
 
 	/**
-	 * Mongo database URI. Overrides host, port, username, password, and database.
-=======
 	 * Mongo database URI. Overrides host, port, username, and password.
->>>>>>> c847db77
 	 */
 	private String uri;
 
