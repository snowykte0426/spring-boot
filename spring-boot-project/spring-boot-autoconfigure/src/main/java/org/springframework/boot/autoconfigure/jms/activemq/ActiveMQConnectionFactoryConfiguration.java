/*
 * Copyright 2012-2019 the original author or authors.
 *
 * Licensed under the Apache License, Version 2.0 (the "License");
 * you may not use this file except in compliance with the License.
 * You may obtain a copy of the License at
 *
 *      https://www.apache.org/licenses/LICENSE-2.0
 *
 * Unless required by applicable law or agreed to in writing, software
 * distributed under the License is distributed on an "AS IS" BASIS,
 * WITHOUT WARRANTIES OR CONDITIONS OF ANY KIND, either express or implied.
 * See the License for the specific language governing permissions and
 * limitations under the License.
 */

package org.springframework.boot.autoconfigure.jms.activemq;

import java.util.List;
import java.util.stream.Collectors;

import javax.jms.ConnectionFactory;

import org.apache.activemq.ActiveMQConnectionFactory;
import org.apache.commons.pool2.PooledObject;
import org.messaginghub.pooled.jms.JmsPoolConnectionFactory;

import org.springframework.beans.factory.ObjectProvider;
import org.springframework.boot.autoconfigure.condition.ConditionalOnClass;
import org.springframework.boot.autoconfigure.condition.ConditionalOnMissingBean;
import org.springframework.boot.autoconfigure.condition.ConditionalOnProperty;
import org.springframework.boot.autoconfigure.jms.JmsPoolConnectionFactoryFactory;
import org.springframework.boot.autoconfigure.jms.JmsProperties;
import org.springframework.context.annotation.Bean;
import org.springframework.context.annotation.Configuration;
import org.springframework.jms.connection.CachingConnectionFactory;

/**
 * Configuration for ActiveMQ {@link ConnectionFactory}.
 *
 * @author Greg Turnquist
 * @author Stephane Nicoll
 * @author Phillip Webb
 * @author Andy Wilkinson
 * @author Aurélien Leboulanger
 * @since 1.1.0
 */
@Configuration(proxyBeanMethods = false)
@ConditionalOnMissingBean(ConnectionFactory.class)
class ActiveMQConnectionFactoryConfiguration {

	@Configuration(proxyBeanMethods = false)
	@ConditionalOnClass(CachingConnectionFactory.class)
	@ConditionalOnProperty(prefix = "spring.activemq.pool", name = "enabled",
			havingValue = "false", matchIfMissing = true)
	static class SimpleConnectionFactoryConfiguration {

		private final ActiveMQProperties properties;

		private final List<ActiveMQConnectionFactoryCustomizer> connectionFactoryCustomizers;

		SimpleConnectionFactoryConfiguration(ActiveMQProperties properties,
				ObjectProvider<ActiveMQConnectionFactoryCustomizer> connectionFactoryCustomizers) {
			this.properties = properties;
			this.connectionFactoryCustomizers = connectionFactoryCustomizers
					.orderedStream().collect(Collectors.toList());
		}

		@Bean
<<<<<<< HEAD
		@ConditionalOnProperty(prefix = "spring.jms.cache", name = "enabled", havingValue = "true", matchIfMissing = true)
		public CachingConnectionFactory cachingJmsConnectionFactory(
				JmsProperties jmsProperties) {
			JmsProperties.Cache cacheProperties = jmsProperties.getCache();
=======
		@ConditionalOnProperty(prefix = "spring.jms.cache", name = "enabled",
				havingValue = "true", matchIfMissing = true)
		public CachingConnectionFactory cachingJmsConnectionFactory() {
			JmsProperties.Cache cacheProperties = this.jmsProperties.getCache();
>>>>>>> 47c6bf74
			CachingConnectionFactory connectionFactory = new CachingConnectionFactory(
					createConnectionFactory());
			connectionFactory.setCacheConsumers(cacheProperties.isConsumers());
			connectionFactory.setCacheProducers(cacheProperties.isProducers());
			connectionFactory.setSessionCacheSize(cacheProperties.getSessionCacheSize());
			return connectionFactory;
		}

		@Bean
		@ConditionalOnProperty(prefix = "spring.jms.cache", name = "enabled",
				havingValue = "false")
		public ActiveMQConnectionFactory jmsConnectionFactory() {
			return createConnectionFactory();
		}

		private ActiveMQConnectionFactory createConnectionFactory() {
			return new ActiveMQConnectionFactoryFactory(this.properties,
					this.connectionFactoryCustomizers)
							.createConnectionFactory(ActiveMQConnectionFactory.class);
		}

	}

	@Configuration(proxyBeanMethods = false)
	@ConditionalOnClass({ JmsPoolConnectionFactory.class, PooledObject.class })
	static class PooledConnectionFactoryConfiguration {

		@Bean(destroyMethod = "stop")
		@ConditionalOnProperty(prefix = "spring.activemq.pool", name = "enabled",
				havingValue = "true", matchIfMissing = false)
		public JmsPoolConnectionFactory pooledJmsConnectionFactory(
				ActiveMQProperties properties,
				ObjectProvider<ActiveMQConnectionFactoryCustomizer> factoryCustomizers) {
			ActiveMQConnectionFactory connectionFactory = new ActiveMQConnectionFactoryFactory(
					properties,
					factoryCustomizers.orderedStream().collect(Collectors.toList()))
							.createConnectionFactory(ActiveMQConnectionFactory.class);
			return new JmsPoolConnectionFactoryFactory(properties.getPool())
					.createPooledConnectionFactory(connectionFactory);
		}

	}

}<|MERGE_RESOLUTION|>--- conflicted
+++ resolved
@@ -67,17 +67,11 @@
 		}
 
 		@Bean
-<<<<<<< HEAD
-		@ConditionalOnProperty(prefix = "spring.jms.cache", name = "enabled", havingValue = "true", matchIfMissing = true)
+		@ConditionalOnProperty(prefix = "spring.jms.cache", name = "enabled",
+				havingValue = "true", matchIfMissing = true)
 		public CachingConnectionFactory cachingJmsConnectionFactory(
 				JmsProperties jmsProperties) {
 			JmsProperties.Cache cacheProperties = jmsProperties.getCache();
-=======
-		@ConditionalOnProperty(prefix = "spring.jms.cache", name = "enabled",
-				havingValue = "true", matchIfMissing = true)
-		public CachingConnectionFactory cachingJmsConnectionFactory() {
-			JmsProperties.Cache cacheProperties = this.jmsProperties.getCache();
->>>>>>> 47c6bf74
 			CachingConnectionFactory connectionFactory = new CachingConnectionFactory(
 					createConnectionFactory());
 			connectionFactory.setCacheConsumers(cacheProperties.isConsumers());
