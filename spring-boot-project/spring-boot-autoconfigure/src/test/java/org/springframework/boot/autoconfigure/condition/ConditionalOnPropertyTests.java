/*
 * Copyright 2012-2019 the original author or authors.
 *
 * Licensed under the Apache License, Version 2.0 (the "License");
 * you may not use this file except in compliance with the License.
 * You may obtain a copy of the License at
 *
 *      https://www.apache.org/licenses/LICENSE-2.0
 *
 * Unless required by applicable law or agreed to in writing, software
 * distributed under the License is distributed on an "AS IS" BASIS,
 * WITHOUT WARRANTIES OR CONDITIONS OF ANY KIND, either express or implied.
 * See the License for the specific language governing permissions and
 * limitations under the License.
 */

package org.springframework.boot.autoconfigure.condition;

import java.lang.annotation.ElementType;
import java.lang.annotation.Retention;
import java.lang.annotation.RetentionPolicy;
import java.lang.annotation.Target;
import java.util.function.Consumer;

import org.junit.jupiter.api.AfterEach;
import org.junit.jupiter.api.Test;

import org.springframework.boot.WebApplicationType;
import org.springframework.boot.builder.SpringApplicationBuilder;
import org.springframework.boot.test.util.TestPropertyValues;
import org.springframework.context.ConfigurableApplicationContext;
import org.springframework.context.annotation.Bean;
import org.springframework.context.annotation.Configuration;
import org.springframework.core.env.ConfigurableEnvironment;
import org.springframework.core.env.StandardEnvironment;

import static org.assertj.core.api.Assertions.assertThat;
import static org.assertj.core.api.Assertions.assertThatIllegalStateException;

/**
 * Tests for {@link ConditionalOnProperty @ConditionalOnProperty}.
 *
 * @author Maciej Walkowiak
 * @author Stephane Nicoll
 * @author Phillip Webb
 * @author Andy Wilkinson
 */
public class ConditionalOnPropertyTests {

	private ConfigurableApplicationContext context;

	private ConfigurableEnvironment environment = new StandardEnvironment();

	@AfterEach
	public void tearDown() {
		if (this.context != null) {
			this.context.close();
		}
	}

	@Test
	public void allPropertiesAreDefined() {
		load(MultiplePropertiesRequiredConfiguration.class, "property1=value1", "property2=value2");
		assertThat(this.context.containsBean("foo")).isTrue();
	}

	@Test
	public void notAllPropertiesAreDefined() {
		load(MultiplePropertiesRequiredConfiguration.class, "property1=value1");
		assertThat(this.context.containsBean("foo")).isFalse();
	}

	@Test
	public void propertyValueEqualsFalse() {
		load(MultiplePropertiesRequiredConfiguration.class, "property1=false", "property2=value2");
		assertThat(this.context.containsBean("foo")).isFalse();
	}

	@Test
	public void propertyValueEqualsFALSE() {
		load(MultiplePropertiesRequiredConfiguration.class, "property1=FALSE", "property2=value2");
		assertThat(this.context.containsBean("foo")).isFalse();
	}

	@Test
	public void relaxedName() {
		load(RelaxedPropertiesRequiredConfiguration.class, "spring.theRelaxedProperty=value1");
		assertThat(this.context.containsBean("foo")).isTrue();
	}

	@Test
	public void prefixWithoutPeriod() {
		load(RelaxedPropertiesRequiredConfigurationWithShortPrefix.class, "spring.property=value1");
		assertThat(this.context.containsBean("foo")).isTrue();
	}

	@Test
	// Enabled by default
	public void enabledIfNotConfiguredOtherwise() {
		load(EnabledIfNotConfiguredOtherwiseConfig.class);
		assertThat(this.context.containsBean("foo")).isTrue();
	}

	@Test
	public void enabledIfNotConfiguredOtherwiseWithConfig() {
		load(EnabledIfNotConfiguredOtherwiseConfig.class, "simple.myProperty:false");
		assertThat(this.context.containsBean("foo")).isFalse();
	}

	@Test
	public void enabledIfNotConfiguredOtherwiseWithConfigDifferentCase() {
		load(EnabledIfNotConfiguredOtherwiseConfig.class, "simple.my-property:FALSE");
		assertThat(this.context.containsBean("foo")).isFalse();
	}

	@Test
	// Disabled by default
	public void disableIfNotConfiguredOtherwise() {
		load(DisabledIfNotConfiguredOtherwiseConfig.class);
		assertThat(this.context.containsBean("foo")).isFalse();
	}

	@Test
	public void disableIfNotConfiguredOtherwiseWithConfig() {
		load(DisabledIfNotConfiguredOtherwiseConfig.class, "simple.myProperty:true");
		assertThat(this.context.containsBean("foo")).isTrue();
	}

	@Test
	public void disableIfNotConfiguredOtherwiseWithConfigDifferentCase() {
		load(DisabledIfNotConfiguredOtherwiseConfig.class, "simple.myproperty:TrUe");
		assertThat(this.context.containsBean("foo")).isTrue();
	}

	@Test
	public void simpleValueIsSet() {
		load(SimpleValueConfig.class, "simple.myProperty:bar");
		assertThat(this.context.containsBean("foo")).isTrue();
	}

	@Test
	public void caseInsensitive() {
		load(SimpleValueConfig.class, "simple.myProperty:BaR");
		assertThat(this.context.containsBean("foo")).isTrue();
	}

	@Test
	public void defaultValueIsSet() {
		load(DefaultValueConfig.class, "simple.myProperty:bar");
		assertThat(this.context.containsBean("foo")).isTrue();
	}

	@Test
	public void defaultValueIsNotSet() {
		load(DefaultValueConfig.class);
		assertThat(this.context.containsBean("foo")).isTrue();
	}

	@Test
	public void defaultValueIsSetDifferentValue() {
		load(DefaultValueConfig.class, "simple.myProperty:another");
		assertThat(this.context.containsBean("foo")).isFalse();
	}

	@Test
	public void prefix() {
		load(PrefixValueConfig.class, "simple.myProperty:bar");
		assertThat(this.context.containsBean("foo")).isTrue();
	}

	@Test
	public void relaxedEnabledByDefault() {
		load(PrefixValueConfig.class, "simple.myProperty:bar");
		assertThat(this.context.containsBean("foo")).isTrue();
	}

	@Test
	public void multiValuesAllSet() {
		load(MultiValuesConfig.class, "simple.my-property:bar", "simple.my-another-property:bar");
		assertThat(this.context.containsBean("foo")).isTrue();
	}

	@Test
	public void multiValuesOnlyOneSet() {
		load(MultiValuesConfig.class, "simple.my-property:bar");
		assertThat(this.context.containsBean("foo")).isFalse();
	}

	@Test
	public void usingValueAttribute() {
		load(ValueAttribute.class, "some.property");
		assertThat(this.context.containsBean("foo")).isTrue();
	}

	@Test
	public void nameOrValueMustBeSpecified() {
		assertThatIllegalStateException().isThrownBy(() -> load(NoNameOrValueAttribute.class, "some.property"))
				.satisfies(causeMessageContaining(
						"The name or value attribute of @ConditionalOnProperty must be specified"));
	}

	@Test
	public void nameAndValueMustNotBeSpecified() {
		assertThatIllegalStateException().isThrownBy(() -> load(NameAndValueAttribute.class, "some.property"))
				.satisfies(causeMessageContaining(
						"The name and value attributes of @ConditionalOnProperty are exclusive"));
	}

	private <T extends Exception> Consumer<T> causeMessageContaining(String message) {
		return (ex) -> assertThat(ex.getCause()).hasMessageContaining(message);
	}

	@Test
	public void metaAnnotationConditionMatchesWhenPropertyIsSet() {
		load(MetaAnnotation.class, "my.feature.enabled=true");
		assertThat(this.context.containsBean("foo")).isTrue();
	}

	@Test
	public void metaAnnotationConditionDoesNotMatchWhenPropertyIsNotSet() {
		load(MetaAnnotation.class);
		assertThat(this.context.containsBean("foo")).isFalse();
	}

	@Test
	public void metaAndDirectAnnotationConditionDoesNotMatchWhenOnlyDirectPropertyIsSet() {
		load(MetaAnnotationAndDirectAnnotation.class, "my.other.feature.enabled=true");
		assertThat(this.context.containsBean("foo")).isFalse();
	}

	@Test
	public void metaAndDirectAnnotationConditionDoesNotMatchWhenOnlyMetaPropertyIsSet() {
		load(MetaAnnotationAndDirectAnnotation.class, "my.feature.enabled=true");
		assertThat(this.context.containsBean("foo")).isFalse();
	}

	@Test
	public void metaAndDirectAnnotationConditionDoesNotMatchWhenNeitherPropertyIsSet() {
		load(MetaAnnotationAndDirectAnnotation.class);
		assertThat(this.context.containsBean("foo")).isFalse();
	}

	@Test
	public void metaAndDirectAnnotationConditionMatchesWhenBothPropertiesAreSet() {
		load(MetaAnnotationAndDirectAnnotation.class, "my.feature.enabled=true", "my.other.feature.enabled=true");
		assertThat(this.context.containsBean("foo")).isTrue();
	}

	private void load(Class<?> config, String... environment) {
		TestPropertyValues.of(environment).applyTo(this.environment);
		this.context = new SpringApplicationBuilder(config).environment(this.environment).web(WebApplicationType.NONE)
				.run();
	}

	@Configuration(proxyBeanMethods = false)
	@ConditionalOnProperty(name = { "property1", "property2" })
	protected static class MultiplePropertiesRequiredConfiguration {

		@Bean
		public String foo() {
			return "foo";
		}

	}

	@Configuration(proxyBeanMethods = false)
	@ConditionalOnProperty(prefix = "spring.", name = "the-relaxed-property")
	protected static class RelaxedPropertiesRequiredConfiguration {

		@Bean
		public String foo() {
			return "foo";
		}

	}

	@Configuration(proxyBeanMethods = false)
	@ConditionalOnProperty(prefix = "spring", name = "property")
	protected static class RelaxedPropertiesRequiredConfigurationWithShortPrefix {

		@Bean
		public String foo() {
			return "foo";
		}

	}

	@Configuration(proxyBeanMethods = false)
	// i.e ${simple.myProperty:true}
	@ConditionalOnProperty(prefix = "simple", name = "my-property", havingValue = "true", matchIfMissing = true)
	static class EnabledIfNotConfiguredOtherwiseConfig {

		@Bean
		public String foo() {
			return "foo";
		}

	}

	@Configuration(proxyBeanMethods = false)
	// i.e ${simple.myProperty:false}
	@ConditionalOnProperty(prefix = "simple", name = "my-property", havingValue = "true", matchIfMissing = false)
	static class DisabledIfNotConfiguredOtherwiseConfig {

		@Bean
		public String foo() {
			return "foo";
		}

	}

	@Configuration(proxyBeanMethods = false)
	@ConditionalOnProperty(prefix = "simple", name = "my-property", havingValue = "bar")
	static class SimpleValueConfig {

		@Bean
		public String foo() {
			return "foo";
		}

	}

<<<<<<< HEAD
	@Configuration(proxyBeanMethods = false)
	@ConditionalOnProperty(name = "simple.myProperty", havingValue = "bar",
			matchIfMissing = true)
=======
	@Configuration
	@ConditionalOnProperty(name = "simple.myProperty", havingValue = "bar", matchIfMissing = true)
>>>>>>> 24925c3d
	static class DefaultValueConfig {

		@Bean
		public String foo() {
			return "foo";
		}

	}

	@Configuration(proxyBeanMethods = false)
	@ConditionalOnProperty(prefix = "simple", name = "my-property", havingValue = "bar")
	static class PrefixValueConfig {

		@Bean
		public String foo() {
			return "foo";
		}

	}

<<<<<<< HEAD
	@Configuration(proxyBeanMethods = false)
	@ConditionalOnProperty(prefix = "simple",
			name = { "my-property", "my-another-property" }, havingValue = "bar")
=======
	@Configuration
	@ConditionalOnProperty(prefix = "simple", name = { "my-property", "my-another-property" }, havingValue = "bar")
>>>>>>> 24925c3d
	static class MultiValuesConfig {

		@Bean
		public String foo() {
			return "foo";
		}

	}

	@Configuration(proxyBeanMethods = false)
	@ConditionalOnProperty("some.property")
	protected static class ValueAttribute {

		@Bean
		public String foo() {
			return "foo";
		}

	}

	@Configuration(proxyBeanMethods = false)
	@ConditionalOnProperty
	protected static class NoNameOrValueAttribute {

		@Bean
		public String foo() {
			return "foo";
		}

	}

	@Configuration(proxyBeanMethods = false)
	@ConditionalOnProperty(value = "x", name = "y")
	protected static class NameAndValueAttribute {

		@Bean
		public String foo() {
			return "foo";
		}

	}

	@Configuration(proxyBeanMethods = false)
	@ConditionalOnMyFeature
	protected static class MetaAnnotation {

		@Bean
		public String foo() {
			return "foo";
		}

	}

	@Configuration(proxyBeanMethods = false)
	@ConditionalOnMyFeature
	@ConditionalOnProperty(prefix = "my.other.feature", name = "enabled", havingValue = "true", matchIfMissing = false)
	protected static class MetaAnnotationAndDirectAnnotation {

		@Bean
		public String foo() {
			return "foo";
		}

	}

	@Retention(RetentionPolicy.RUNTIME)
	@Target({ ElementType.TYPE, ElementType.METHOD })
	@ConditionalOnProperty(prefix = "my.feature", name = "enabled", havingValue = "true", matchIfMissing = false)
	public @interface ConditionalOnMyFeature {

	}

}<|MERGE_RESOLUTION|>--- conflicted
+++ resolved
@@ -320,14 +320,8 @@
 
 	}
 
-<<<<<<< HEAD
-	@Configuration(proxyBeanMethods = false)
-	@ConditionalOnProperty(name = "simple.myProperty", havingValue = "bar",
-			matchIfMissing = true)
-=======
-	@Configuration
+	@Configuration(proxyBeanMethods = false)
 	@ConditionalOnProperty(name = "simple.myProperty", havingValue = "bar", matchIfMissing = true)
->>>>>>> 24925c3d
 	static class DefaultValueConfig {
 
 		@Bean
@@ -348,14 +342,8 @@
 
 	}
 
-<<<<<<< HEAD
-	@Configuration(proxyBeanMethods = false)
-	@ConditionalOnProperty(prefix = "simple",
-			name = { "my-property", "my-another-property" }, havingValue = "bar")
-=======
-	@Configuration
+	@Configuration(proxyBeanMethods = false)
 	@ConditionalOnProperty(prefix = "simple", name = { "my-property", "my-another-property" }, havingValue = "bar")
->>>>>>> 24925c3d
 	static class MultiValuesConfig {
 
 		@Bean
