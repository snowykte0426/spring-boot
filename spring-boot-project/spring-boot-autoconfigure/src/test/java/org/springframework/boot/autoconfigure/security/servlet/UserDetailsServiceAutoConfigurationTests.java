/*
 * Copyright 2012-2019 the original author or authors.
 *
 * Licensed under the Apache License, Version 2.0 (the "License");
 * you may not use this file except in compliance with the License.
 * You may obtain a copy of the License at
 *
 *      https://www.apache.org/licenses/LICENSE-2.0
 *
 * Unless required by applicable law or agreed to in writing, software
 * distributed under the License is distributed on an "AS IS" BASIS,
 * WITHOUT WARRANTIES OR CONDITIONS OF ANY KIND, either express or implied.
 * See the License for the specific language governing permissions and
 * limitations under the License.
 */

package org.springframework.boot.autoconfigure.security.servlet;

import java.util.Collections;

import org.junit.jupiter.api.Test;
import org.junit.jupiter.api.extension.ExtendWith;

import org.springframework.boot.autoconfigure.AutoConfigurations;
import org.springframework.boot.autoconfigure.security.SecurityProperties;
import org.springframework.boot.context.properties.EnableConfigurationProperties;
import org.springframework.boot.test.context.runner.ApplicationContextRunner;
import org.springframework.boot.test.system.CapturedOutput;
import org.springframework.boot.test.system.OutputCaptureExtension;
import org.springframework.context.annotation.Bean;
import org.springframework.context.annotation.Configuration;
import org.springframework.context.annotation.Import;
import org.springframework.security.authentication.AuthenticationManager;
import org.springframework.security.authentication.AuthenticationProvider;
import org.springframework.security.authentication.ProviderManager;
import org.springframework.security.authentication.TestingAuthenticationProvider;
import org.springframework.security.authentication.TestingAuthenticationToken;
import org.springframework.security.config.annotation.authentication.builders.AuthenticationManagerBuilder;
import org.springframework.security.config.annotation.web.configuration.EnableWebSecurity;
import org.springframework.security.config.annotation.web.configuration.WebSecurityConfigurerAdapter;
import org.springframework.security.core.userdetails.User;
import org.springframework.security.core.userdetails.UserDetailsService;
import org.springframework.security.crypto.password.PasswordEncoder;
import org.springframework.security.oauth2.client.registration.ClientRegistrationRepository;
import org.springframework.security.provisioning.InMemoryUserDetailsManager;

import static org.assertj.core.api.Assertions.assertThat;
import static org.mockito.Mockito.mock;

/**
 * Tests for {@link UserDetailsServiceAutoConfiguration}.
 *
 * @author Madhura Bhave
 */
@ExtendWith(OutputCaptureExtension.class)
public class UserDetailsServiceAutoConfigurationTests {

	private final ApplicationContextRunner contextRunner = new ApplicationContextRunner()
			.withUserConfiguration(TestSecurityConfiguration.class)
			.withConfiguration(AutoConfigurations.of(UserDetailsServiceAutoConfiguration.class));

	@Test
	public void testDefaultUsernamePassword(CapturedOutput capturedOutput) {
		this.contextRunner.run((context) -> {
			UserDetailsService manager = context.getBean(UserDetailsService.class);
<<<<<<< HEAD
			assertThat(capturedOutput.toString())
					.contains("Using generated security password:");
=======
			assertThat(this.outputCapture.toString()).contains("Using generated security password:");
>>>>>>> 24925c3d
			assertThat(manager.loadUserByUsername("user")).isNotNull();
		});
	}

	@Test
<<<<<<< HEAD
	public void defaultUserNotCreatedIfAuthenticationManagerBeanPresent(
			CapturedOutput capturedOutput) {
		this.contextRunner
				.withUserConfiguration(TestAuthenticationManagerConfiguration.class)
				.run((context) -> {
					AuthenticationManager manager = context
							.getBean(AuthenticationManager.class);
					assertThat(manager).isEqualTo(context.getBean(
							TestAuthenticationManagerConfiguration.class).authenticationManager);
					assertThat(capturedOutput.toString())
							.doesNotContain("Using generated security password: ");
					TestingAuthenticationToken token = new TestingAuthenticationToken(
							"foo", "bar");
					assertThat(manager.authenticate(token)).isNotNull();
				});
	}

	@Test
	public void defaultUserNotCreatedIfUserDetailsServiceBeanPresent(
			CapturedOutput capturedOutput) {
		this.contextRunner
				.withUserConfiguration(TestUserDetailsServiceConfiguration.class)
				.run((context) -> {
					UserDetailsService userDetailsService = context
							.getBean(UserDetailsService.class);
					assertThat(capturedOutput.toString())
							.doesNotContain("Using generated security password: ");
					assertThat(userDetailsService.loadUserByUsername("foo")).isNotNull();
				});
	}

	@Test
	public void defaultUserNotCreatedIfAuthenticationProviderBeanPresent(
			CapturedOutput capturedOutput) {
		this.contextRunner
				.withUserConfiguration(TestAuthenticationProviderConfiguration.class)
				.run((context) -> {
					AuthenticationProvider provider = context
							.getBean(AuthenticationProvider.class);
					assertThat(capturedOutput.toString())
							.doesNotContain("Using generated security password: ");
					TestingAuthenticationToken token = new TestingAuthenticationToken(
							"foo", "bar");
					assertThat(provider.authenticate(token)).isNotNull();
				});
=======
	public void defaultUserNotCreatedIfAuthenticationManagerBeanPresent() {
		this.contextRunner.withUserConfiguration(TestAuthenticationManagerConfiguration.class).run((context) -> {
			AuthenticationManager manager = context.getBean(AuthenticationManager.class);
			assertThat(manager)
					.isEqualTo(context.getBean(TestAuthenticationManagerConfiguration.class).authenticationManager);
			assertThat(this.outputCapture.toString()).doesNotContain("Using generated security password: ");
			TestingAuthenticationToken token = new TestingAuthenticationToken("foo", "bar");
			assertThat(manager.authenticate(token)).isNotNull();
		});
	}

	@Test
	public void defaultUserNotCreatedIfUserDetailsServiceBeanPresent() {
		this.contextRunner.withUserConfiguration(TestUserDetailsServiceConfiguration.class).run((context) -> {
			UserDetailsService userDetailsService = context.getBean(UserDetailsService.class);
			assertThat(this.outputCapture.toString()).doesNotContain("Using generated security password: ");
			assertThat(userDetailsService.loadUserByUsername("foo")).isNotNull();
		});
	}

	@Test
	public void defaultUserNotCreatedIfAuthenticationProviderBeanPresent() {
		this.contextRunner.withUserConfiguration(TestAuthenticationProviderConfiguration.class).run((context) -> {
			AuthenticationProvider provider = context.getBean(AuthenticationProvider.class);
			assertThat(this.outputCapture.toString()).doesNotContain("Using generated security password: ");
			TestingAuthenticationToken token = new TestingAuthenticationToken("foo", "bar");
			assertThat(provider.authenticate(token)).isNotNull();
		});
>>>>>>> 24925c3d
	}

	@Test
	public void userDetailsServiceWhenPasswordEncoderAbsentAndDefaultPassword() {
		this.contextRunner.withUserConfiguration(TestSecurityConfiguration.class).run(((context) -> {
			InMemoryUserDetailsManager userDetailsService = context.getBean(InMemoryUserDetailsManager.class);
			String password = userDetailsService.loadUserByUsername("user").getPassword();
			assertThat(password).startsWith("{noop}");
		}));
	}

	@Test
	public void userDetailsServiceWhenPasswordEncoderAbsentAndRawPassword() {
		testPasswordEncoding(TestSecurityConfiguration.class, "secret", "{noop}secret");
	}

	@Test
	public void userDetailsServiceWhenPasswordEncoderAbsentAndEncodedPassword() {
		String password = "{bcrypt}$2a$10$sCBi9fy9814vUPf2ZRbtp.fR5/VgRk2iBFZ.ypu5IyZ28bZgxrVDa";
		testPasswordEncoding(TestSecurityConfiguration.class, password, password);
	}

	@Test
	public void userDetailsServiceWhenPasswordEncoderBeanPresent() {
		testPasswordEncoding(TestConfigWithPasswordEncoder.class, "secret", "secret");
	}

	@Test
	public void userDetailsServiceWhenClientRegistrationRepositoryBeanPresent() {
		this.contextRunner.withUserConfiguration(TestConfigWithClientRegistrationRepository.class)
				.run(((context) -> assertThat(context).doesNotHaveBean(InMemoryUserDetailsManager.class)));
	}

	@Test
<<<<<<< HEAD
	public void generatedPasswordShouldNotBePrintedIfAuthenticationManagerBuilderIsUsed(
			CapturedOutput capturedOutput) {
		this.contextRunner
				.withUserConfiguration(TestConfigWithAuthenticationManagerBuilder.class)
				.run(((context) -> assertThat(capturedOutput.toString())
=======
	public void generatedPasswordShouldNotBePrintedIfAuthenticationManagerBuilderIsUsed() {
		this.contextRunner.withUserConfiguration(TestConfigWithAuthenticationManagerBuilder.class)
				.run(((context) -> assertThat(this.outputCapture.toString())
>>>>>>> 24925c3d
						.doesNotContain("Using generated security password: ")));
	}

	private void testPasswordEncoding(Class<?> configClass, String providedPassword, String expectedPassword) {
		this.contextRunner.withUserConfiguration(configClass)
				.withPropertyValues("spring.security.user.password=" + providedPassword).run(((context) -> {
					InMemoryUserDetailsManager userDetailsService = context.getBean(InMemoryUserDetailsManager.class);
					String password = userDetailsService.loadUserByUsername("user").getPassword();
					assertThat(password).isEqualTo(expectedPassword);
				}));
	}

	@Configuration(proxyBeanMethods = false)
	protected static class TestAuthenticationManagerConfiguration {

		private AuthenticationManager authenticationManager;

		@Bean
		public AuthenticationManager myAuthenticationManager() {
			AuthenticationProvider authenticationProvider = new TestingAuthenticationProvider();
			this.authenticationManager = new ProviderManager(Collections.singletonList(authenticationProvider));
			return this.authenticationManager;
		}

	}

	@Configuration(proxyBeanMethods = false)
	protected static class TestUserDetailsServiceConfiguration {

		@Bean
		public InMemoryUserDetailsManager myUserDetailsManager() {
			return new InMemoryUserDetailsManager(User.withUsername("foo").password("bar").roles("USER").build());
		}

	}

	@Configuration(proxyBeanMethods = false)
	protected static class TestAuthenticationProviderConfiguration {

		@Bean
		public AuthenticationProvider myAuthenticationProvider() {
			return new TestingAuthenticationProvider();
		}

	}

	@Configuration(proxyBeanMethods = false)
	@EnableWebSecurity
	@EnableConfigurationProperties(SecurityProperties.class)
	protected static class TestSecurityConfiguration {

	}

	@Configuration(proxyBeanMethods = false)
	@Import(TestSecurityConfiguration.class)
	protected static class TestConfigWithPasswordEncoder {

		@Bean
		public PasswordEncoder passwordEncoder() {
			return mock(PasswordEncoder.class);
		}

	}

	@Configuration(proxyBeanMethods = false)
	@Import(TestSecurityConfiguration.class)
	protected static class TestConfigWithClientRegistrationRepository {

		@Bean
		public ClientRegistrationRepository clientRegistrationRepository() {
			return mock(ClientRegistrationRepository.class);
		}

	}

	@Configuration(proxyBeanMethods = false)
	@Import(TestSecurityConfiguration.class)
	protected static class TestConfigWithAuthenticationManagerBuilder {

		@Bean
		public WebSecurityConfigurerAdapter webSecurityConfigurerAdapter() {
			return new WebSecurityConfigurerAdapter() {
				@Override
				protected void configure(AuthenticationManagerBuilder auth) throws Exception {
					auth.inMemoryAuthentication().withUser("hero").password("{noop}hero").roles("HERO", "USER").and()
							.withUser("user").password("{noop}user").roles("USER");
				}
			};
		}

	}

}<|MERGE_RESOLUTION|>--- conflicted
+++ resolved
@@ -63,93 +63,40 @@
 	public void testDefaultUsernamePassword(CapturedOutput capturedOutput) {
 		this.contextRunner.run((context) -> {
 			UserDetailsService manager = context.getBean(UserDetailsService.class);
-<<<<<<< HEAD
-			assertThat(capturedOutput.toString())
-					.contains("Using generated security password:");
-=======
-			assertThat(this.outputCapture.toString()).contains("Using generated security password:");
->>>>>>> 24925c3d
+			assertThat(capturedOutput.toString()).contains("Using generated security password:");
 			assertThat(manager.loadUserByUsername("user")).isNotNull();
 		});
 	}
 
 	@Test
-<<<<<<< HEAD
-	public void defaultUserNotCreatedIfAuthenticationManagerBeanPresent(
-			CapturedOutput capturedOutput) {
-		this.contextRunner
-				.withUserConfiguration(TestAuthenticationManagerConfiguration.class)
-				.run((context) -> {
-					AuthenticationManager manager = context
-							.getBean(AuthenticationManager.class);
-					assertThat(manager).isEqualTo(context.getBean(
-							TestAuthenticationManagerConfiguration.class).authenticationManager);
-					assertThat(capturedOutput.toString())
-							.doesNotContain("Using generated security password: ");
-					TestingAuthenticationToken token = new TestingAuthenticationToken(
-							"foo", "bar");
-					assertThat(manager.authenticate(token)).isNotNull();
-				});
-	}
-
-	@Test
-	public void defaultUserNotCreatedIfUserDetailsServiceBeanPresent(
-			CapturedOutput capturedOutput) {
-		this.contextRunner
-				.withUserConfiguration(TestUserDetailsServiceConfiguration.class)
-				.run((context) -> {
-					UserDetailsService userDetailsService = context
-							.getBean(UserDetailsService.class);
-					assertThat(capturedOutput.toString())
-							.doesNotContain("Using generated security password: ");
-					assertThat(userDetailsService.loadUserByUsername("foo")).isNotNull();
-				});
-	}
-
-	@Test
-	public void defaultUserNotCreatedIfAuthenticationProviderBeanPresent(
-			CapturedOutput capturedOutput) {
-		this.contextRunner
-				.withUserConfiguration(TestAuthenticationProviderConfiguration.class)
-				.run((context) -> {
-					AuthenticationProvider provider = context
-							.getBean(AuthenticationProvider.class);
-					assertThat(capturedOutput.toString())
-							.doesNotContain("Using generated security password: ");
-					TestingAuthenticationToken token = new TestingAuthenticationToken(
-							"foo", "bar");
-					assertThat(provider.authenticate(token)).isNotNull();
-				});
-=======
-	public void defaultUserNotCreatedIfAuthenticationManagerBeanPresent() {
+	public void defaultUserNotCreatedIfAuthenticationManagerBeanPresent(CapturedOutput capturedOutput) {
 		this.contextRunner.withUserConfiguration(TestAuthenticationManagerConfiguration.class).run((context) -> {
 			AuthenticationManager manager = context.getBean(AuthenticationManager.class);
 			assertThat(manager)
 					.isEqualTo(context.getBean(TestAuthenticationManagerConfiguration.class).authenticationManager);
-			assertThat(this.outputCapture.toString()).doesNotContain("Using generated security password: ");
+			assertThat(capturedOutput.toString()).doesNotContain("Using generated security password: ");
 			TestingAuthenticationToken token = new TestingAuthenticationToken("foo", "bar");
 			assertThat(manager.authenticate(token)).isNotNull();
 		});
 	}
 
 	@Test
-	public void defaultUserNotCreatedIfUserDetailsServiceBeanPresent() {
+	public void defaultUserNotCreatedIfUserDetailsServiceBeanPresent(CapturedOutput capturedOutput) {
 		this.contextRunner.withUserConfiguration(TestUserDetailsServiceConfiguration.class).run((context) -> {
 			UserDetailsService userDetailsService = context.getBean(UserDetailsService.class);
-			assertThat(this.outputCapture.toString()).doesNotContain("Using generated security password: ");
+			assertThat(capturedOutput.toString()).doesNotContain("Using generated security password: ");
 			assertThat(userDetailsService.loadUserByUsername("foo")).isNotNull();
 		});
 	}
 
 	@Test
-	public void defaultUserNotCreatedIfAuthenticationProviderBeanPresent() {
+	public void defaultUserNotCreatedIfAuthenticationProviderBeanPresent(CapturedOutput capturedOutput) {
 		this.contextRunner.withUserConfiguration(TestAuthenticationProviderConfiguration.class).run((context) -> {
 			AuthenticationProvider provider = context.getBean(AuthenticationProvider.class);
-			assertThat(this.outputCapture.toString()).doesNotContain("Using generated security password: ");
+			assertThat(capturedOutput.toString()).doesNotContain("Using generated security password: ");
 			TestingAuthenticationToken token = new TestingAuthenticationToken("foo", "bar");
 			assertThat(provider.authenticate(token)).isNotNull();
 		});
->>>>>>> 24925c3d
 	}
 
 	@Test
@@ -184,17 +131,9 @@
 	}
 
 	@Test
-<<<<<<< HEAD
-	public void generatedPasswordShouldNotBePrintedIfAuthenticationManagerBuilderIsUsed(
-			CapturedOutput capturedOutput) {
-		this.contextRunner
-				.withUserConfiguration(TestConfigWithAuthenticationManagerBuilder.class)
+	public void generatedPasswordShouldNotBePrintedIfAuthenticationManagerBuilderIsUsed(CapturedOutput capturedOutput) {
+		this.contextRunner.withUserConfiguration(TestConfigWithAuthenticationManagerBuilder.class)
 				.run(((context) -> assertThat(capturedOutput.toString())
-=======
-	public void generatedPasswordShouldNotBePrintedIfAuthenticationManagerBuilderIsUsed() {
-		this.contextRunner.withUserConfiguration(TestConfigWithAuthenticationManagerBuilder.class)
-				.run(((context) -> assertThat(this.outputCapture.toString())
->>>>>>> 24925c3d
 						.doesNotContain("Using generated security password: ")));
 	}
 
