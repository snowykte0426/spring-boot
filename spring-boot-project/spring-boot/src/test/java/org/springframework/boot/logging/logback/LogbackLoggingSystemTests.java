/*
 * Copyright 2012-2025 the original author or authors.
 *
 * Licensed under the Apache License, Version 2.0 (the "License");
 * you may not use this file except in compliance with the License.
 * You may obtain a copy of the License at
 *
 *      https://www.apache.org/licenses/LICENSE-2.0
 *
 * Unless required by applicable law or agreed to in writing, software
 * distributed under the License is distributed on an "AS IS" BASIS,
 * WITHOUT WARRANTIES OR CONDITIONS OF ANY KIND, either express or implied.
 * See the License for the specific language governing permissions and
 * limitations under the License.
 */

package org.springframework.boot.logging.logback;

import java.io.File;
import java.lang.annotation.ElementType;
import java.lang.annotation.Retention;
import java.lang.annotation.RetentionPolicy;
import java.lang.annotation.Target;
import java.nio.charset.Charset;
import java.nio.charset.StandardCharsets;
import java.nio.file.Path;
import java.util.EnumSet;
import java.util.HashSet;
import java.util.List;
import java.util.Map;
import java.util.Set;
import java.util.logging.Handler;
import java.util.logging.LogManager;
import java.util.stream.Stream;

import ch.qos.logback.classic.Level;
import ch.qos.logback.classic.Logger;
import ch.qos.logback.classic.LoggerContext;
import ch.qos.logback.classic.spi.ILoggingEvent;
import ch.qos.logback.classic.spi.LoggerContextListener;
import ch.qos.logback.core.AppenderBase;
import ch.qos.logback.core.ConsoleAppender;
import ch.qos.logback.core.encoder.LayoutWrappingEncoder;
import ch.qos.logback.core.joran.spi.JoranException;
import ch.qos.logback.core.rolling.RollingFileAppender;
import ch.qos.logback.core.rolling.SizeAndTimeBasedRollingPolicy;
import ch.qos.logback.core.status.ErrorStatus;
import ch.qos.logback.core.status.InfoStatus;
import ch.qos.logback.core.status.OnConsoleStatusListener;
import ch.qos.logback.core.status.StatusManager;
import ch.qos.logback.core.status.WarnStatus;
import ch.qos.logback.core.util.DynamicClassLoadingException;
import org.junit.jupiter.api.AfterEach;
import org.junit.jupiter.api.BeforeEach;
import org.junit.jupiter.api.Test;
import org.junit.jupiter.api.extension.ExtendWith;
import org.slf4j.ILoggerFactory;
import org.slf4j.LoggerFactory;
import org.slf4j.MDC;
import org.slf4j.bridge.SLF4JBridgeHandler;

import org.springframework.beans.factory.aot.BeanFactoryInitializationAotContribution;
import org.springframework.boot.convert.ApplicationConversionService;
import org.springframework.boot.logging.AbstractLoggingSystemTests;
import org.springframework.boot.logging.LogFile;
import org.springframework.boot.logging.LogLevel;
import org.springframework.boot.logging.LoggerConfiguration;
import org.springframework.boot.logging.LoggingInitializationContext;
import org.springframework.boot.logging.LoggingSystem;
import org.springframework.boot.logging.LoggingSystemProperties;
import org.springframework.boot.logging.LoggingSystemProperty;
import org.springframework.boot.testsupport.classpath.ClassPathExclusions;
import org.springframework.boot.testsupport.classpath.ClassPathOverrides;
import org.springframework.boot.testsupport.classpath.resources.WithResource;
import org.springframework.boot.testsupport.system.CapturedOutput;
import org.springframework.boot.testsupport.system.OutputCaptureExtension;
import org.springframework.core.convert.ConversionService;
import org.springframework.core.convert.support.ConfigurableConversionService;
import org.springframework.core.env.ConfigurableEnvironment;
import org.springframework.core.env.Environment;
import org.springframework.core.env.MapPropertySource;
import org.springframework.mock.env.MockEnvironment;
import org.springframework.test.util.ReflectionTestUtils;
import org.springframework.util.StringUtils;

import static org.assertj.core.api.Assertions.assertThat;
import static org.assertj.core.api.Assertions.assertThatIllegalStateException;
import static org.assertj.core.api.Assertions.contentOf;
import static org.mockito.BDDMockito.then;
import static org.mockito.Mockito.mock;
import static org.mockito.Mockito.times;

/**
 * Tests for {@link LogbackLoggingSystem}.
 *
 * @author Dave Syer
 * @author Phillip Webb
 * @author Andy Wilkinson
 * @author Ben Hale
 * @author Madhura Bhave
 * @author Vedran Pavic
 * @author Robert Thornton
 * @author Eddú Meléndez
 * @author Scott Frederick
 * @author Jonatan Ivanov
 * @author Moritz Halbritter
 */
@ExtendWith(OutputCaptureExtension.class)
@ClassPathExclusions({ "log4j-core-*.jar", "log4j-api-*.jar" })
class LogbackLoggingSystemTests extends AbstractLoggingSystemTests {

	private final LogbackLoggingSystem loggingSystem = new LogbackLoggingSystem(getClass().getClassLoader());

	private Logger logger;

	private MockEnvironment environment;

	private LoggingInitializationContext initializationContext;

	private Set<Object> systemPropertyNames;

	@BeforeEach
	void setup() {
		for (LoggingSystemProperty property : LoggingSystemProperty.values()) {
			System.getProperties().remove(property.getEnvironmentVariableName());
		}
		this.systemPropertyNames = new HashSet<>(System.getProperties().keySet());
		this.loggingSystem.cleanUp();
		this.logger = ((LoggerContext) LoggerFactory.getILoggerFactory()).getLogger(getClass());
		this.environment = new MockEnvironment();
		ConversionService conversionService = ApplicationConversionService.getSharedInstance();
		this.environment.setConversionService((ConfigurableConversionService) conversionService);
		this.initializationContext = new LoggingInitializationContext(this.environment);
		this.loggingSystem.setStatusPrinterStream(System.out);
	}

	@AfterEach
	void cleanUp() {
		System.getProperties().keySet().retainAll(this.systemPropertyNames);
		this.loggingSystem.cleanUp();
		((LoggerContext) LoggerFactory.getILoggerFactory()).stop();
	}

	@Test
	@WithResource(name = "include-defaults.xml", content = """
			<configuration>
				<include resource="org/springframework/boot/logging/logback/defaults.xml"/>
				<appender name="CONSOLE" class="ch.qos.logback.core.ConsoleAppender">
					<encoder>
						<pattern>[%p] - %m%n</pattern>
					</encoder>
				</appender>
				<root level="INFO">
					<appender-ref ref="CONSOLE"/>
				</root>
			</configuration>
			""")
	void logbackDefaultsConfigurationDoesNotTriggerDeprecation(CapturedOutput output) {
		initialize(this.initializationContext, "classpath:include-defaults.xml", null);
		this.logger.info("Hello world");
		assertThat(getLineWithText(output, "Hello world")).isEqualTo("[INFO] - Hello world");
		assertThat(output.toString()).doesNotContain("WARN").doesNotContain("deprecated");
	}

	@Test
	@WithIncludeBaseXmlResource
	void logbackBaseConfigurationDoesNotTriggerDeprecation(CapturedOutput output) {
		initialize(this.initializationContext, "classpath:include-base.xml", null);
		this.logger.info("Hello world");
		assertThat(getLineWithText(output, "Hello world")).contains(" INFO ").endsWith(": Hello world");
		assertThat(output.toString()).doesNotContain("WARN").doesNotContain("deprecated");
	}

	@Test
	@ClassPathOverrides({ "org.jboss.logging:jboss-logging:3.5.0.Final", "org.apache.logging.log4j:log4j-core:2.19.0" })
	void jbossLoggingRoutesThroughLog4j2ByDefault() {
		System.getProperties().remove("org.jboss.logging.provider");
		org.jboss.logging.Logger jbossLogger = org.jboss.logging.Logger.getLogger(getClass());
		assertThat(jbossLogger.getClass().getName()).isEqualTo("org.jboss.logging.Log4j2Logger");
	}

	@Test
	@ClassPathOverrides("org.jboss.logging:jboss-logging:3.5.0.Final")
	void jbossLoggingRoutesThroughSlf4jWhenLoggingSystemIsInitialized() {
		this.loggingSystem.beforeInitialize();
		initialize(this.initializationContext, null, null);
		assertThat(org.jboss.logging.Logger.getLogger(getClass()).getClass().getName())
			.isEqualTo("org.jboss.logging.Slf4jLocationAwareLogger");
	}

	@Test
	void noFile(CapturedOutput output) {
		this.loggingSystem.beforeInitialize();
		this.logger.info("Hidden");
		initialize(this.initializationContext, null, null);
		this.logger.info("Hello world");
		assertThat(output).contains("Hello world").doesNotContain("Hidden");
		assertThat(getLineWithText(output, "Hello world")).contains("INFO");
		assertThat(new File(tmpDir() + "/spring.log")).doesNotExist();
	}

	@Test
	void withFile(CapturedOutput output) {
		this.loggingSystem.beforeInitialize();
		this.logger.info("Hidden");
		initialize(this.initializationContext, null, getLogFile(null, tmpDir()));
		this.logger.info("Hello world");
		File file = new File(tmpDir() + "/spring.log");
		assertThat(output).doesNotContain("LOGBACK:");
		assertThat(output).contains("Hello world").doesNotContain("Hidden");
		assertThat(getLineWithText(output, "Hello world")).contains("INFO");
		assertThat(file).exists();
		assertThat(getLineWithText(file, "Hello world")).contains("INFO");
		assertThat(ReflectionTestUtils.getField(getRollingPolicy(), "maxFileSize")).hasToString("10 MB");
		assertThat(getRollingPolicy().getMaxHistory()).isEqualTo(7);
	}

	@Test
	void defaultConfigConfiguresAConsoleAppender() {
		this.loggingSystem.beforeInitialize();
		initialize(this.initializationContext, null, null);
		assertThat(getConsoleAppender()).isNotNull();
	}

	@Test
	@WithNonDefaultXmlResource
	void testNonDefaultConfigLocation(CapturedOutput output) {
		this.loggingSystem.beforeInitialize();
		initialize(this.initializationContext, "classpath:nondefault.xml", getLogFile(tmpDir() + "/tmp.log", null));
		this.logger.info("Hello world");
		assertThat(output).doesNotContain("DEBUG")
			.contains("Hello world")
			.contains(tmpDir() + "/tmp.log")
			.endsWith("BOOTBOOT");
		assertThat(new File(tmpDir() + "/tmp.log")).doesNotExist();
	}

	@Test
	void testLogbackSpecificSystemProperty(CapturedOutput output) {
		System.setProperty("logback.configurationFile", "/foo/my-file.xml");
		try {
			this.loggingSystem.beforeInitialize();
			initialize(this.initializationContext, null, null);
			assertThat(output)
				.contains("Ignoring 'logback.configurationFile' system property. Please use 'logging.config' instead.");
		}
		finally {
			System.clearProperty("logback.configurationFile");
		}
	}

	@Test
	void testNonexistentConfigLocation() {
		this.loggingSystem.beforeInitialize();
		assertThatIllegalStateException()
			.isThrownBy(() -> initialize(this.initializationContext, "classpath:logback-nonexistent.xml", null));
	}

	@Test
	void getSupportedLevels() {
		assertThat(this.loggingSystem.getSupportedLogLevels()).isEqualTo(
				EnumSet.of(LogLevel.TRACE, LogLevel.DEBUG, LogLevel.INFO, LogLevel.WARN, LogLevel.ERROR, LogLevel.OFF));
	}

	@Test
	void setLevel(CapturedOutput output) {
		this.loggingSystem.beforeInitialize();
		initialize(this.initializationContext, null, null);
		this.logger.debug("Hello");
		this.loggingSystem.setLogLevel("org.springframework.boot", LogLevel.DEBUG);
		this.logger.debug("Hello");
		assertThat(StringUtils.countOccurrencesOf(output.toString(), "Hello")).isOne();
	}

	@Test
	void setLevelToNull(CapturedOutput output) {
		this.loggingSystem.beforeInitialize();
		initialize(this.initializationContext, null, null);
		this.logger.debug("Hello");
		this.loggingSystem.setLogLevel("org.springframework.boot", LogLevel.DEBUG);
		this.logger.debug("Hello");
		this.loggingSystem.setLogLevel("org.springframework.boot", null);
		this.logger.debug("Hello");
		assertThat(StringUtils.countOccurrencesOf(output.toString(), "Hello")).isOne();
	}

	@Test
	void getLoggerConfigurations() {
		this.loggingSystem.beforeInitialize();
		initialize(this.initializationContext, null, null);
		this.loggingSystem.setLogLevel(getClass().getName(), LogLevel.DEBUG);
		List<LoggerConfiguration> configurations = this.loggingSystem.getLoggerConfigurations();
		assertThat(configurations).isNotEmpty();
		assertThat(configurations.get(0).getName()).isEqualTo(LoggingSystem.ROOT_LOGGER_NAME);
	}

	@Test
	void getLoggerConfiguration() {
		this.loggingSystem.beforeInitialize();
		initialize(this.initializationContext, null, null);
		this.loggingSystem.setLogLevel(getClass().getName(), LogLevel.DEBUG);
		LoggerConfiguration configuration = this.loggingSystem.getLoggerConfiguration(getClass().getName());
		assertThat(configuration)
			.isEqualTo(new LoggerConfiguration(getClass().getName(), LogLevel.DEBUG, LogLevel.DEBUG));
	}

	@Test
	void getLoggerConfigurationForLoggerThatDoesNotExistShouldReturnNull() {
		this.loggingSystem.beforeInitialize();
		initialize(this.initializationContext, null, null);
		LoggerConfiguration configuration = this.loggingSystem.getLoggerConfiguration("doesnotexist");
		assertThat(configuration).isNull();
	}

	@Test
	@Deprecated(since = "3.3.5", forRemoval = true)
	void getLoggerConfigurationForALL() {
		this.loggingSystem.beforeInitialize();
		initialize(this.initializationContext, null, null);
		Logger logger = (Logger) LoggerFactory.getILoggerFactory().getLogger(getClass().getName());
		logger.setLevel(Level.ALL);
		LoggerConfiguration configuration = this.loggingSystem.getLoggerConfiguration(getClass().getName());
		assertThat(configuration)
			.isEqualTo(new LoggerConfiguration(getClass().getName(), LogLevel.TRACE, LogLevel.TRACE));
	}

	@Test
	void systemLevelTraceShouldReturnNativeLevelTraceNotAll() {
		this.loggingSystem.beforeInitialize();
		initialize(this.initializationContext, null, null);
		this.loggingSystem.setLogLevel(getClass().getName(), LogLevel.TRACE);
		Logger logger = (Logger) LoggerFactory.getILoggerFactory().getLogger(getClass().getName());
		assertThat(logger.getLevel()).isEqualTo(Level.TRACE);
	}

	@Test
	void loggingThatUsesJulIsCaptured(CapturedOutput output) {
		this.loggingSystem.beforeInitialize();
		initialize(this.initializationContext, null, null);
		java.util.logging.Logger julLogger = java.util.logging.Logger.getLogger(getClass().getName());
		julLogger.info("Hello world");
		assertThat(output).contains("Hello world");
	}

	@Test
	void loggingLevelIsPropagatedToJul(CapturedOutput output) {
		this.loggingSystem.beforeInitialize();
		initialize(this.initializationContext, null, null);
		this.loggingSystem.setLogLevel(getClass().getName(), LogLevel.DEBUG);
		java.util.logging.Logger julLogger = java.util.logging.Logger.getLogger(getClass().getName());
		julLogger.fine("Hello debug world");
		assertThat(output).contains("Hello debug world");
	}

	@Test
	void bridgeHandlerLifecycle() {
		assertThat(bridgeHandlerInstalled()).isFalse();
		this.loggingSystem.beforeInitialize();
		assertThat(bridgeHandlerInstalled()).isTrue();
		this.loggingSystem.cleanUp();
		assertThat(bridgeHandlerInstalled()).isFalse();
	}

	@Test
	void standardConfigLocations() {
		String[] locations = this.loggingSystem.getStandardConfigLocations();
		assertThat(locations).containsExactly("logback-test.groovy", "logback-test.xml", "logback.groovy",
				"logback.xml");
	}

	@Test
	void springConfigLocations() {
		String[] locations = getSpringConfigLocations(this.loggingSystem);
		assertThat(locations).containsExactly("logback-test-spring.groovy", "logback-test-spring.xml",
				"logback-spring.groovy", "logback-spring.xml");
	}

	private boolean bridgeHandlerInstalled() {
		java.util.logging.Logger rootLogger = LogManager.getLogManager().getLogger("");
		Handler[] handlers = rootLogger.getHandlers();
		for (Handler handler : handlers) {
			if (handler instanceof SLF4JBridgeHandler) {
				return true;
			}
		}
		return false;
	}

	@Test
	void testConsolePatternProperty(CapturedOutput output) {
		this.environment.setProperty("logging.pattern.console", "%logger %msg");
		LoggingInitializationContext loggingInitializationContext = new LoggingInitializationContext(this.environment);
		initialize(loggingInitializationContext, null, null);
		this.logger.info("Hello world");
		assertThat(getLineWithText(output, "Hello world")).doesNotContain("INFO");
	}

	@Test
	void testLevelPatternProperty(CapturedOutput output) {
		this.environment.setProperty("logging.pattern.level", "X%clr(%p)X");
		new LoggingSystemProperties(this.environment).apply();
		LoggingInitializationContext loggingInitializationContext = new LoggingInitializationContext(this.environment);
		initialize(loggingInitializationContext, null, null);
		this.logger.info("Hello world");
		assertThat(getLineWithText(output, "Hello world")).contains("XINFOX");
	}

	@Test
	void testFilePatternProperty(CapturedOutput output) {
		this.environment.setProperty("logging.pattern.file", "%logger %msg");
		LoggingInitializationContext loggingInitializationContext = new LoggingInitializationContext(this.environment);
		File file = new File(tmpDir(), "logback-test.log");
		LogFile logFile = getLogFile(file.getPath(), null);
		initialize(loggingInitializationContext, null, logFile);
		this.logger.info("Hello world");
		assertThat(getLineWithText(output, "Hello world")).contains("INFO");
		assertThat(getLineWithText(file, "Hello world")).doesNotContain("INFO");
	}

	@Test
	void testCleanHistoryOnStartProperty() {
		this.environment.setProperty("logging.file.clean-history-on-start", "true");
		LoggingInitializationContext loggingInitializationContext = new LoggingInitializationContext(this.environment);
		File file = new File(tmpDir(), "logback-test.log");
		LogFile logFile = getLogFile(file.getPath(), null);
		initialize(loggingInitializationContext, null, logFile);
		this.logger.info("Hello world");
		assertThat(getLineWithText(file, "Hello world")).contains("INFO");
		assertThat(getRollingPolicy().isCleanHistoryOnStart()).isTrue();
	}

	@Test
	@WithIncludeBaseXmlResource
	void testCleanHistoryOnStartPropertyWithXmlConfiguration() {
		this.environment.setProperty("logging.file.clean-history-on-start", "true");
		LoggingInitializationContext loggingInitializationContext = new LoggingInitializationContext(this.environment);
		File file = new File(tmpDir(), "logback-test.log");
		LogFile logFile = getLogFile(file.getPath(), null);
		initialize(loggingInitializationContext, "classpath:include-base.xml", logFile);
		this.logger.info("Hello world");
		assertThat(getLineWithText(file, "Hello world")).contains("INFO");
		assertThat(getRollingPolicy().isCleanHistoryOnStart()).isTrue();
	}

	@Test
	void testMaxFileSizePropertyWithLogbackFileSize() {
		testMaxFileSizeProperty("100 MB", "100 MB");
	}

	@Test
	void testMaxFileSizePropertyWithDataSize() {
		testMaxFileSizeProperty("15MB", "15 MB");
	}

	@Test
	void testMaxFileSizePropertyWithBytesValue() {
		testMaxFileSizeProperty(String.valueOf(10 * 1024 * 1024), "10 MB");
	}

	private void testMaxFileSizeProperty(String sizeValue, String expectedFileSize) {
		this.environment.setProperty("logging.file.max-size", sizeValue);
		LoggingInitializationContext loggingInitializationContext = new LoggingInitializationContext(this.environment);
		File file = new File(tmpDir(), "logback-test.log");
		LogFile logFile = getLogFile(file.getPath(), null);
		initialize(loggingInitializationContext, null, logFile);
		this.logger.info("Hello world");
		assertThat(getLineWithText(file, "Hello world")).contains("INFO");
		assertThat(ReflectionTestUtils.getField(getRollingPolicy(), "maxFileSize")).hasToString(expectedFileSize);
	}

	@Test
	@WithIncludeBaseXmlResource
	void testMaxFileSizePropertyWithXmlConfiguration() {
		this.environment.setProperty("logging.file.max-size", "100MB");
		LoggingInitializationContext loggingInitializationContext = new LoggingInitializationContext(this.environment);
		File file = new File(tmpDir(), "logback-test.log");
		LogFile logFile = getLogFile(file.getPath(), null);
		initialize(loggingInitializationContext, "classpath:include-base.xml", logFile);
		this.logger.info("Hello world");
		assertThat(getLineWithText(file, "Hello world")).contains("INFO");
		assertThat(ReflectionTestUtils.getField(getRollingPolicy(), "maxFileSize")).hasToString("100 MB");
	}

	@Test
	void testMaxHistoryProperty() {
		this.environment.setProperty("logging.file.max-history", "30");
		LoggingInitializationContext loggingInitializationContext = new LoggingInitializationContext(this.environment);
		File file = new File(tmpDir(), "logback-test.log");
		LogFile logFile = getLogFile(file.getPath(), null);
		initialize(loggingInitializationContext, null, logFile);
		this.logger.info("Hello world");
		assertThat(getLineWithText(file, "Hello world")).contains("INFO");
		assertThat(getRollingPolicy().getMaxHistory()).isEqualTo(30);
	}

	@Test
	@WithIncludeBaseXmlResource
	void testMaxHistoryPropertyWithXmlConfiguration() {
		this.environment.setProperty("logging.file.max-history", "30");
		LoggingInitializationContext loggingInitializationContext = new LoggingInitializationContext(this.environment);
		File file = new File(tmpDir(), "logback-test.log");
		LogFile logFile = getLogFile(file.getPath(), null);
		initialize(loggingInitializationContext, "classpath:include-base.xml", logFile);
		this.logger.info("Hello world");
		assertThat(getLineWithText(file, "Hello world")).contains("INFO");
		assertThat(getRollingPolicy().getMaxHistory()).isEqualTo(30);
	}

	@Test
	void testTotalSizeCapPropertyWithLogbackFileSize() {
		testTotalSizeCapProperty("101 MB", "101 MB");
	}

	@Test
	void testTotalSizeCapPropertyWithDataSize() {
		testTotalSizeCapProperty("10MB", "10 MB");
	}

	@Test
	void testTotalSizeCapPropertyWithBytesValue() {
		testTotalSizeCapProperty(String.valueOf(10 * 1024 * 1024), "10 MB");
	}

	private void testTotalSizeCapProperty(String sizeValue, String expectedFileSize) {
		this.environment.setProperty("logging.file.total-size-cap", sizeValue);
		LoggingInitializationContext loggingInitializationContext = new LoggingInitializationContext(this.environment);
		File file = new File(tmpDir(), "logback-test.log");
		LogFile logFile = getLogFile(file.getPath(), null);
		initialize(loggingInitializationContext, null, logFile);
		this.logger.info("Hello world");
		assertThat(getLineWithText(file, "Hello world")).contains("INFO");
		assertThat(ReflectionTestUtils.getField(getRollingPolicy(), "totalSizeCap")).hasToString(expectedFileSize);
	}

	@Test
	@WithIncludeBaseXmlResource
	void testTotalSizeCapPropertyWithXmlConfiguration() {
		String expectedSize = "101 MB";
		this.environment.setProperty("logging.file.total-size-cap", expectedSize);
		LoggingInitializationContext loggingInitializationContext = new LoggingInitializationContext(this.environment);
		File file = new File(tmpDir(), "logback-test.log");
		LogFile logFile = getLogFile(file.getPath(), null);
		initialize(loggingInitializationContext, "classpath:include-base.xml", logFile);
		this.logger.info("Hello world");
		assertThat(getLineWithText(file, "Hello world")).contains("INFO");
		assertThat(ReflectionTestUtils.getField(getRollingPolicy(), "totalSizeCap")).hasToString(expectedSize);
	}

	@Test
	void exceptionsIncludeClassPackaging(CapturedOutput output) {
		this.loggingSystem.beforeInitialize();
		initialize(this.initializationContext, null, getLogFile(null, tmpDir()));
		this.logger.warn("Expected exception", new RuntimeException("Expected"));
		String fileContents = contentOf(new File(tmpDir() + "/spring.log"));
		assertThat(fileContents).contains("[junit-");
		assertThat(output).contains("[junit-");
	}

	@Test
	void customExceptionConversionWord(CapturedOutput output) {
		System.setProperty(LoggingSystemProperty.EXCEPTION_CONVERSION_WORD.getEnvironmentVariableName(), "%ex");
		try {
			this.loggingSystem.beforeInitialize();
			this.logger.info("Hidden");
			initialize(this.initializationContext, null, getLogFile(null, tmpDir()));
			this.logger.warn("Expected exception", new RuntimeException("Expected", new RuntimeException("Cause")));
			String fileContents = contentOf(new File(tmpDir() + "/spring.log"));
			assertThat(fileContents).contains("java.lang.RuntimeException: Expected").doesNotContain("Wrapped by:");
			assertThat(output).contains("java.lang.RuntimeException: Expected").doesNotContain("Wrapped by:");
		}
		finally {
			System.clearProperty(LoggingSystemProperty.EXCEPTION_CONVERSION_WORD.getEnvironmentVariableName());
		}
	}

	@Test
	@WithNonDefaultXmlResource
	void initializeShouldSetSystemProperty() {
		// gh-5491
		this.loggingSystem.beforeInitialize();
		this.logger.info("Hidden");
		LogFile logFile = getLogFile(tmpDir() + "/example.log", null, false);
		initialize(this.initializationContext, "classpath:nondefault.xml", logFile);
		assertThat(System.getProperty(LoggingSystemProperty.LOG_FILE.getEnvironmentVariableName()))
			.endsWith("example.log");
	}

	@Test
	void initializeShouldApplyLogbackSystemPropertiesToTheContext() {
		this.environment.setProperty("logging.logback.rollingpolicy.file-name-pattern", "file-name-pattern");
		this.environment.setProperty("logging.logback.rollingpolicy.clean-history-on-start", "true");
		this.environment.setProperty("logging.logback.rollingpolicy.max-file-size", "10MB");
		this.environment.setProperty("logging.logback.rollingpolicy.total-size-cap", "100MB");
		this.environment.setProperty("logging.logback.rollingpolicy.max-history", "20");
		this.loggingSystem.beforeInitialize();
		initialize(this.initializationContext, null, null);
		LoggerContext loggerContext = (LoggerContext) LoggerFactory.getILoggerFactory();
		Map<String, String> properties = loggerContext.getCopyOfPropertyMap();
		Set<String> expectedProperties = new HashSet<>();
		Stream.of(RollingPolicySystemProperty.values())
			.map(RollingPolicySystemProperty::getEnvironmentVariableName)
			.forEach(expectedProperties::add);
		Stream.of(LoggingSystemProperty.values())
			.map(LoggingSystemProperty::getEnvironmentVariableName)
			.forEach(expectedProperties::add);
		expectedProperties.removeAll(List.of("LOG_FILE", "LOG_PATH"));
		expectedProperties.add("org.jboss.logging.provider");
		expectedProperties.add("LOG_CORRELATION_PATTERN");
		expectedProperties.add("CONSOLE_LOG_STRUCTURED_FORMAT");
		expectedProperties.add("FILE_LOG_STRUCTURED_FORMAT");
		assertThat(properties).containsOnlyKeys(expectedProperties);
		assertThat(properties).containsEntry("CONSOLE_LOG_CHARSET", Charset.defaultCharset().name());
	}

	@Test
	void initializationIsOnlyPerformedOnceUntilCleanedUp() {
		LoggerContext loggerContext = (LoggerContext) LoggerFactory.getILoggerFactory();
		LoggerContextListener listener = mock(LoggerContextListener.class);
		loggerContext.addListener(listener);
		this.loggingSystem.beforeInitialize();
		initialize(this.initializationContext, null, null);
		this.loggingSystem.beforeInitialize();
		initialize(this.initializationContext, null, null);
		then(listener).should().onReset(loggerContext);
		this.loggingSystem.cleanUp();
		loggerContext.addListener(listener);
		this.loggingSystem.beforeInitialize();
		initialize(this.initializationContext, null, null);
		then(listener).should(times(2)).onReset(loggerContext);
	}

	@Test
	void testDateformatPatternDefault(CapturedOutput output) {
		LoggingInitializationContext loggingInitializationContext = new LoggingInitializationContext(this.environment);
		initialize(loggingInitializationContext, null, null);
		this.logger.info("Hello world");
		assertThat(getLineWithText(output, "Hello world"))
			.containsPattern("\\d{4}-\\d{2}-\\d{2}T\\d{2}:\\d{2}:\\d{2}\\.\\d{3}([-+]\\d{2}:\\d{2}|Z)");
	}

	@Test
	void testDateformatPatternProperty(CapturedOutput output) {
		this.environment.setProperty("logging.pattern.dateformat", "dd-MM-yyyy");
		new LoggingSystemProperties(this.environment).apply();
		LoggingInitializationContext loggingInitializationContext = new LoggingInitializationContext(this.environment);
		initialize(loggingInitializationContext, null, null);
		this.logger.info("Hello world");
		assertThat(getLineWithText(output, "Hello world")).containsPattern("\\d{2}-\\d{2}-\\d{4}\\s");
	}

	@Test // gh-24835
	void testDateformatPatternPropertyDirect(CapturedOutput output) {
		this.environment.setProperty("logging.pattern.dateformat", "yyyy");
		new LoggingSystemProperties(this.environment).apply();
		this.environment.setProperty("logging.pattern.dateformat", "dd-MM-yyyy");
		LoggingInitializationContext loggingInitializationContext = new LoggingInitializationContext(this.environment);
		initialize(loggingInitializationContext, null, null);
		this.logger.info("Hello world");
		assertThat(getLineWithText(output, "Hello world")).containsPattern("\\d{2}-\\d{2}-\\d{4}\\s");
	}

	@Test
	void noDebugOutputIsProducedByDefault(CapturedOutput output) {
		System.clearProperty("logback.debug");
		this.loggingSystem.beforeInitialize();
		File file = new File(tmpDir(), "logback-test.log");
		LogFile logFile = getLogFile(file.getPath(), null);
		initialize(this.initializationContext, null, logFile);
		assertThat(output).doesNotContain("LevelChangePropagator").doesNotContain("SizeAndTimeBasedFNATP");
	}

	@Test
	void logbackDebugPropertyIsHonored(CapturedOutput output) {
		System.setProperty("logback.debug", "true");
		try {
			this.loggingSystem.beforeInitialize();
			LoggerContext loggerContext = this.logger.getLoggerContext();
			StatusManager statusManager = loggerContext.getStatusManager();
			statusManager.add(new InfoStatus("INFO STATUS MESSAGE", getClass()));
			statusManager.add(new WarnStatus("WARN STATUS MESSAGE", getClass()));
			statusManager.add(new ErrorStatus("ERROR STATUS MESSAGE", getClass()));
			File file = new File(tmpDir(), "logback-test.log");
			LogFile logFile = getLogFile(file.getPath(), null);
			initialize(this.initializationContext, null, logFile);
			assertThat(output).contains("LevelChangePropagator")
				.contains("SizeAndTimeBasedFileNamingAndTriggeringPolicy")
				.contains("DebugLogbackConfigurator")
				.contains("INFO STATUS MESSAGE")
				.contains("WARN STATUS MESSAGE")
				.contains("ERROR STATUS MESSAGE");
			assertThat(loggerContext.getStatusManager().getCopyOfStatusListenerList()).allSatisfy((listener) -> {
				assertThat(listener).isInstanceOf(SystemStatusListener.class);
				assertThat(listener).hasFieldOrPropertyWithValue("debug", true);
			});
		}
		finally {
			System.clearProperty("logback.debug");
		}
	}

	@Test
	void logbackSystemStatusListenerShouldBeRegisteredWhenCustomLogbackXmlHasStatusListener(CapturedOutput output) {
		this.loggingSystem.beforeInitialize();
		initialize(this.initializationContext, "classpath:logback-include-status-listener.xml", null);
		LoggerContext loggerContext = this.logger.getLoggerContext();
		assertThat(loggerContext.getStatusManager().getCopyOfStatusListenerList()).hasSize(2)
			.allSatisfy((listener) -> assertThat(listener).isInstanceOf(OnConsoleStatusListener.class))
			.anySatisfy((listener) -> assertThat(listener).isInstanceOf(SystemStatusListener.class));
		this.logger.info("Hello world");
		assertThat(output).contains("Hello world");
	}

	@Test
	void logbackSystemStatusListenerShouldBeRegistered(CapturedOutput output) {
		this.loggingSystem.beforeInitialize();
		initialize(this.initializationContext, null, getLogFile(tmpDir() + "/tmp.log", null));
		LoggerContext loggerContext = this.logger.getLoggerContext();
		assertThat(loggerContext.getStatusManager().getCopyOfStatusListenerList()).allSatisfy((listener) -> {
			assertThat(listener).isInstanceOf(SystemStatusListener.class);
			assertThat(listener).hasFieldOrPropertyWithValue("debug", false);
		});
		AlwaysFailAppender appender = new AlwaysFailAppender();
		appender.setContext(loggerContext);
		appender.start();
		this.logger.addAppender(appender);
		this.logger.info("Hello world");
		assertThat(output).contains("Always Fail Appender").contains("Hello world");
	}

	@Test
	void logbackSystemStatusListenerShouldBeRegisteredOnlyOnce() {
		this.loggingSystem.beforeInitialize();
		initialize(this.initializationContext, null, getLogFile(tmpDir() + "/tmp.log", null));
		LoggerContext loggerContext = this.logger.getLoggerContext();
		SystemStatusListener.addTo(loggerContext);
		SystemStatusListener.addTo(loggerContext, true);
		assertThat(loggerContext.getStatusManager().getCopyOfStatusListenerList()).satisfiesOnlyOnce((listener) -> {
			assertThat(listener).isInstanceOf(SystemStatusListener.class);
			assertThat(listener).hasFieldOrPropertyWithValue("debug", false);
		});
	}

	@Test
	void logbackSystemStatusListenerShouldBeRegisteredAndFilterStatusByLevelIfDebugDisabled(CapturedOutput output) {
		this.loggingSystem.beforeInitialize();
		LoggerContext loggerContext = this.logger.getLoggerContext();
		StatusManager statusManager = loggerContext.getStatusManager();
		statusManager.add(new InfoStatus("INFO STATUS MESSAGE", getClass()));
		statusManager.add(new WarnStatus("WARN STATUS MESSAGE", getClass()));
		statusManager.add(new ErrorStatus("ERROR STATUS MESSAGE", getClass()));
		initialize(this.initializationContext, null, getLogFile(tmpDir() + "/tmp.log", null));
		assertThat(statusManager.getCopyOfStatusListenerList()).allSatisfy((listener) -> {
			assertThat(listener).isInstanceOf(SystemStatusListener.class);
			assertThat(listener).hasFieldOrPropertyWithValue("debug", false);
		});
		this.logger.info("Hello world");
		assertThat(output).doesNotContain("INFO STATUS MESSAGE");
		assertThat(output).contains("WARN STATUS MESSAGE");
		assertThat(output).contains("ERROR STATUS MESSAGE");
		assertThat(output).contains("Hello world");
	}

	@Test
	void logbackSystemStatusListenerShouldBeRegisteredWhenUsingCustomLogbackXml(CapturedOutput output) {
		this.loggingSystem.beforeInitialize();
		initialize(this.initializationContext, "classpath:logback-include-defaults.xml", null);
		LoggerContext loggerContext = this.logger.getLoggerContext();
		assertThat(loggerContext.getStatusManager().getCopyOfStatusListenerList()).allSatisfy((listener) -> {
			assertThat(listener).isInstanceOf(SystemStatusListener.class);
			assertThat(listener).hasFieldOrPropertyWithValue("debug", false);
		});
		AlwaysFailAppender appender = new AlwaysFailAppender();
		appender.setContext(loggerContext);
		appender.start();
		this.logger.addAppender(appender);
		this.logger.info("Hello world");
		assertThat(output).contains("Always Fail Appender").contains("Hello world");
	}

	@Test
	void testRollingFileNameProperty() {
		String rollingFile = "my.log.%d{yyyyMMdd}.%i.gz";
		this.environment.setProperty("logging.pattern.rolling-file-name", rollingFile);
		LoggingInitializationContext loggingInitializationContext = new LoggingInitializationContext(this.environment);
		File file = new File(tmpDir(), "my.log");
		LogFile logFile = getLogFile(file.getPath(), null);
		initialize(loggingInitializationContext, null, logFile);
		this.logger.info("Hello world");
		assertThat(getLineWithText(file, "Hello world")).contains("INFO");
		assertThat(getRollingPolicy().getFileNamePattern()).isEqualTo(rollingFile);
	}

	@Test
	void customCharset() {
		this.environment.setProperty("logging.charset.console", "UTF-16");
		LoggingInitializationContext loggingInitializationContext = new LoggingInitializationContext(this.environment);
		File file = new File(tmpDir(), "logback-test.log");
		LogFile logFile = getLogFile(file.getPath(), null);
		initialize(loggingInitializationContext, null, logFile);
		this.logger.info("Hello world");
		LayoutWrappingEncoder<?> encoder = (LayoutWrappingEncoder<?>) getConsoleAppender().getEncoder();
		assertThat(encoder.getCharset()).isEqualTo(StandardCharsets.UTF_16);
	}

	@Test
	void whenContextHasNoAotContributionThenProcessAheadOfTimeReturnsNull() {
		BeanFactoryInitializationAotContribution contribution = this.loggingSystem.processAheadOfTime(null);
		assertThat(contribution).isNull();
	}

	@Test
	void whenContextHasAotContributionThenProcessAheadOfTimeClearsAndReturnsIt() {
		LoggerContext context = ((LoggerContext) LoggerFactory.getILoggerFactory());
		context.putObject(BeanFactoryInitializationAotContribution.class.getName(),
				mock(BeanFactoryInitializationAotContribution.class));
		BeanFactoryInitializationAotContribution contribution = this.loggingSystem.processAheadOfTime(null);
		assertThat(context.getObject(BeanFactoryInitializationAotContribution.class.getName())).isNull();
		assertThat(contribution).isNotNull();
	}

	@Test // gh-33610
	@WithResource(name = "springprofile-in-root.xml", content = """
			<configuration>
				<appender name="CONSOLE" class="ch.qos.logback.core.ConsoleAppender">
					<encoder>
						<pattern>%property{LOG_FILE} [%t] ${PID:-????} %c{1}: %m%n BOOTBOOT</pattern>
					</encoder>
				</appender>
				<root level="INFO">
					<springProfile name="profile">
						<appender-ref ref="CONSOLE"/>
					</springProfile>
				</root>
			</configuration>
			""")
	void springProfileIfNestedWithinSecondPhaseElementSanityChecker(CapturedOutput output) {
		this.loggingSystem.beforeInitialize();
		initialize(this.initializationContext, "classpath:springprofile-in-root.xml", null);
		this.logger.info("Hello world");
		assertThat(output).contains("<springProfile> elements cannot be nested within an");
	}

	@Test
	void correlationLoggingToFileWhenExpectCorrelationIdTrueAndMdcContent() {
		this.environment.setProperty(LoggingSystem.EXPECT_CORRELATION_ID_PROPERTY, "true");
		File file = new File(tmpDir(), "logback-test.log");
		LogFile logFile = getLogFile(file.getPath(), null);
		initialize(this.initializationContext, null, logFile);
		MDC.setContextMap(Map.of("traceId", "01234567890123456789012345678901", "spanId", "0123456789012345"));
		this.logger.info("Hello world");
		assertThat(getLineWithText(file, "Hello world"))
			.contains(" [01234567890123456789012345678901-0123456789012345] ");
	}

	@Test
	void correlationLoggingToConsoleWhenExpectCorrelationIdTrueAndMdcContent(CapturedOutput output) {
		this.environment.setProperty(LoggingSystem.EXPECT_CORRELATION_ID_PROPERTY, "true");
		initialize(this.initializationContext, null, null);
		MDC.setContextMap(Map.of("traceId", "01234567890123456789012345678901", "spanId", "0123456789012345"));
		this.logger.info("Hello world");
		assertThat(getLineWithText(output, "Hello world"))
			.contains(" [01234567890123456789012345678901-0123456789012345] ");
	}

	@Test
	void correlationLoggingToConsoleWhenExpectCorrelationIdFalseAndMdcContent(CapturedOutput output) {
		this.environment.setProperty(LoggingSystem.EXPECT_CORRELATION_ID_PROPERTY, "false");
		initialize(this.initializationContext, null, null);
		MDC.setContextMap(Map.of("traceId", "01234567890123456789012345678901", "spanId", "0123456789012345"));
		this.logger.info("Hello world");
		assertThat(getLineWithText(output, "Hello world")).doesNotContain("0123456789012345");
	}

	@Test
	void correlationLoggingToConsoleWhenExpectCorrelationIdTrueAndNoMdcContent(CapturedOutput output) {
		this.environment.setProperty(LoggingSystem.EXPECT_CORRELATION_ID_PROPERTY, "true");
		initialize(this.initializationContext, null, null);
		this.logger.info("Hello world");
		assertThat(getLineWithText(output, "Hello world"))
			.contains(" [                                                 ] ");
	}

	@Test
	void correlationLoggingToConsoleWhenHasCorrelationPattern(CapturedOutput output) {
		this.environment.setProperty("logging.pattern.correlation", "%correlationId{spanId(0),traceId(0)}");
		initialize(this.initializationContext, null, null);
		MDC.setContextMap(Map.of("traceId", "01234567890123456789012345678901", "spanId", "0123456789012345"));
		this.logger.info("Hello world");
		assertThat(getLineWithText(output, "Hello world"))
			.contains(" [0123456789012345-01234567890123456789012345678901] ");
	}

	@Test
	@WithIncludeBaseXmlResource
	void correlationLoggingToConsoleWhenUsingXmlConfiguration(CapturedOutput output) {
		this.environment.setProperty(LoggingSystem.EXPECT_CORRELATION_ID_PROPERTY, "true");
		initialize(this.initializationContext, "classpath:include-base.xml", null);
		MDC.setContextMap(Map.of("traceId", "01234567890123456789012345678901", "spanId", "0123456789012345"));
		this.logger.info("Hello world");
		assertThat(getLineWithText(output, "Hello world"))
			.contains(" [01234567890123456789012345678901-0123456789012345] ");
	}

	@Test
	@WithIncludeBaseXmlResource
	void correlationLoggingToFileWhenUsingFileConfiguration() {
		this.environment.setProperty(LoggingSystem.EXPECT_CORRELATION_ID_PROPERTY, "true");
		File file = new File(tmpDir(), "logback-test.log");
		LogFile logFile = getLogFile(file.getPath(), null);
		initialize(this.initializationContext, "classpath:include-base.xml", logFile);
		MDC.setContextMap(Map.of("traceId", "01234567890123456789012345678901", "spanId", "0123456789012345"));
		this.logger.info("Hello world");
		assertThat(getLineWithText(file, "Hello world"))
			.contains(" [01234567890123456789012345678901-0123456789012345] ");
	}

	@Test
	void applicationNameLoggingToConsoleWhenHasApplicationName(CapturedOutput output) {
		this.environment.setProperty("spring.application.name", "myapp");
		initialize(this.initializationContext, null, null);
		this.logger.info("Hello world");
		assertThat(getLineWithText(output, "Hello world")).contains("[myapp] ");
	}

	@Test
	void applicationNameLoggingToConsoleWhenHasApplicationNameWithParenthesis(CapturedOutput output) {
		this.environment.setProperty("spring.application.name", "myapp (dev)");
		initialize(this.initializationContext, null, null);
		this.logger.info("Hello world");
		assertThat(getLineWithText(output, "Hello world")).contains("[myapp (dev)] ");
	}

	@Test
	void applicationNameLoggingToConsoleWhenDisabled(CapturedOutput output) {
		this.environment.setProperty("spring.application.name", "myapp");
		this.environment.setProperty("logging.include-application-name", "false");
		initialize(this.initializationContext, null, null);
		this.logger.info("Hello world");
		assertThat(getLineWithText(output, "Hello world")).doesNotContain("myapp").doesNotContain("null");
	}

	@Test
	void applicationNameLoggingToFileWhenHasApplicationName() {
		this.environment.setProperty("spring.application.name", "myapp");
		File file = new File(tmpDir(), "logback-test.log");
		LogFile logFile = getLogFile(file.getPath(), null);
		initialize(this.initializationContext, null, logFile);
		this.logger.info("Hello world");
		assertThat(getLineWithText(file, "Hello world")).contains("[myapp] ");
	}

	@Test
	void applicationNameLoggingToFileWhenHasApplicationNameWithParenthesis() {
		this.environment.setProperty("spring.application.name", "myapp (dev)");
		File file = new File(tmpDir(), "logback-test.log");
		LogFile logFile = getLogFile(file.getPath(), null);
		initialize(this.initializationContext, null, logFile);
		this.logger.info("Hello world");
		assertThat(getLineWithText(file, "Hello world")).contains("[myapp (dev)] ");
	}

	@Test
	void applicationNameLoggingToFileWhenDisabled() {
		this.environment.setProperty("spring.application.name", "myapp");
		this.environment.setProperty("logging.include-application-name", "false");
		File file = new File(tmpDir(), "logback-test.log");
		LogFile logFile = getLogFile(file.getPath(), null);
		initialize(this.initializationContext, null, logFile);
		this.logger.info("Hello world");
		assertThat(getLineWithText(file, "Hello world")).doesNotContain("myapp").doesNotContain("null");
	}

	@Test
	@WithResource(name = "broken.xml", content = """
			<?xml version="1.0" encoding="UTF-8"?>
			<configuration>
				<appender name="CONSOLE" class="ch.qos.logback.core.ConsolAppender">
					<encoder>
						<pattern>${LOG_FILE} [%t] ${PID:-????} %c{1}: %m%n BOOTBOOT</pattern>
					</encoder>
				</appender>
				<root level="INFO">
					<appender-ref ref="CONSOLE"/>
				</root>
			</configuration>
			""")
	void whenConfigurationErrorIsDetectedUnderlyingCausesAreIncludedAsSuppressedExceptions() {
		this.loggingSystem.beforeInitialize();
		assertThatIllegalStateException()
			.isThrownBy(() -> initialize(this.initializationContext, "classpath:broken.xml",
					getLogFile(tmpDir() + "/tmp.log", null)))
			.satisfies((ex) -> assertThat(ex.getSuppressed())
				.hasAtLeastOneElementOfType(DynamicClassLoadingException.class));
	}

	@Test
	@WithResource(name = "invalid-format.txt", content = "Not XML")
	void whenConfigLocationIsNotXmlThenIllegalArgumentExceptionShouldBeThrown() {
		this.loggingSystem.beforeInitialize();
		assertThatIllegalStateException()
			.isThrownBy(() -> initialize(this.initializationContext, "classpath:invalid-format.txt",
					getLogFile(tmpDir() + "/tmp.log", null)))
			.satisfies((ex) -> assertThat(ex.getCause()).isInstanceOf(JoranException.class)
				.hasMessageStartingWith("Problem parsing XML document. See previously reported errors"));
	}

	@Test
	@WithResource(name = "without-extension", content = """
			<configuration>
			<appender name="CONSOLE" class="ch.qos.logback.core.ConsoleAppender">
				<encoder>
					<pattern>%msg</pattern>
				</encoder>
			</appender>
			<root level="INFO">
				<appender-ref ref="CONSOLE"/>
			</root>
			</configuration>
			""")
	void whenConfigLocationIsXmlFileWithoutExtensionShouldWork(CapturedOutput output) {
		this.loggingSystem.beforeInitialize();
		initialize(this.initializationContext, "classpath:without-extension", getLogFile(tmpDir() + "/tmp.log", null));
		this.logger.info("No extension and works!");
		assertThat(output.toString()).contains("No extension and works!");
	}

	@Test
	void whenConfigLocationIsXmlAndHasQueryParametersThenIllegalArgumentExceptionShouldNotBeThrown() {
		this.loggingSystem.beforeInitialize();
		assertThatIllegalStateException()
			.isThrownBy(() -> initialize(this.initializationContext, "file:///logback-nonexistent.xml?raw=true",
					getLogFile(tmpDir() + "/tmp.log", null)))
			.satisfies((ex) -> assertThat(ex.getCause()).isNotInstanceOf(IllegalArgumentException.class));
	}

	@Test
	void shouldRespectConsoleThreshold(CapturedOutput output) {
		this.environment.setProperty("logging.threshold.console", "warn");
		this.loggingSystem.beforeInitialize();
		initialize(this.initializationContext, null, null);
		this.logger.info("Some info message");
		this.logger.warn("Some warn message");
		assertThat(output).doesNotContain("Some info message").contains("Some warn message");
	}

	@Test
	void shouldRespectFileThreshold() {
		this.environment.setProperty("logging.threshold.file", "warn");
		this.loggingSystem.beforeInitialize();
		initialize(this.initializationContext, null, getLogFile(null, tmpDir()));
		this.logger.info("Some info message");
		this.logger.warn("Some warn message");
		Path file = Path.of(tmpDir(), "spring.log");
		assertThat(file).content(StandardCharsets.UTF_8)
			.doesNotContain("Some info message")
			.contains("Some warn message");
	}

	@Test
	@WithNonDefaultXmlResource
	void applyingSystemPropertiesDoesNotCauseUnwantedStatusWarnings(CapturedOutput output) {
		this.loggingSystem.beforeInitialize();
		this.environment.getPropertySources()
			.addFirst(new MapPropertySource("test", Map.of("logging.pattern.console", "[CONSOLE]%m")));
		this.loggingSystem.initialize(this.initializationContext, "classpath:nondefault.xml", null);
		assertThat(output).doesNotContain("WARN");
	}

	@Test
	void applicationGroupLoggingToConsoleWhenHasApplicationGroup(CapturedOutput output) {
		this.environment.setProperty("spring.application.group", "mygroup");
		initialize(this.initializationContext, null, null);
		this.logger.info("Hello world");
		assertThat(getLineWithText(output, "Hello world")).contains("[mygroup] ");
	}

	@Test
	void applicationGroupLoggingToConsoleWhenHasApplicationGroupWithParenthesis(CapturedOutput output) {
		this.environment.setProperty("spring.application.group", "mygroup (dev)");
		initialize(this.initializationContext, null, null);
		this.logger.info("Hello world");
		assertThat(getLineWithText(output, "Hello world")).contains("[mygroup (dev)] ");
	}

	@Test
	void applicationGroupLoggingToConsoleWhenDisabled(CapturedOutput output) {
		this.environment.setProperty("spring.application.group", "mygroup");
		this.environment.setProperty("logging.include-application-group", "false");
		initialize(this.initializationContext, null, null);
		this.logger.info("Hello world");
		assertThat(getLineWithText(output, "Hello world")).doesNotContain("mygroup").doesNotContain("null");
	}

	@Test
	void applicationGroupLoggingToFileWhenHasApplicationGroup() {
		this.environment.setProperty("spring.application.group", "mygroup");
		File file = new File(tmpDir(), "logback-test.log");
		LogFile logFile = getLogFile(file.getPath(), null);
		initialize(this.initializationContext, null, logFile);
		this.logger.info("Hello world");
		assertThat(getLineWithText(file, "Hello world")).contains("[mygroup] ");
	}

	@Test
	void applicationGroupLoggingToFileWhenHasApplicationGroupWithParenthesis() {
		this.environment.setProperty("spring.application.group", "mygroup (dev)");
		File file = new File(tmpDir(), "logback-test.log");
		LogFile logFile = getLogFile(file.getPath(), null);
		initialize(this.initializationContext, null, logFile);
		this.logger.info("Hello world");
		assertThat(getLineWithText(file, "Hello world")).contains("[mygroup (dev)] ");
	}

	@Test
	void applicationGroupLoggingToFileWhenDisabled() {
		this.environment.setProperty("spring.application.group", "myGroup");
		this.environment.setProperty("logging.include-application-group", "false");
		File file = new File(tmpDir(), "logback-test.log");
		LogFile logFile = getLogFile(file.getPath(), null);
		initialize(this.initializationContext, null, logFile);
		this.logger.info("Hello world");
		assertThat(getLineWithText(file, "Hello world")).doesNotContain("myGroup").doesNotContain("null");
	}

	@Test
	void shouldNotContainAnsiEscapeCodes(CapturedOutput output) {
		this.loggingSystem.beforeInitialize();
		initialize(this.initializationContext, null, null);
		this.logger.info("Hello world");
		assertThat(output).doesNotContain("\033[");
	}

	@Test
	void getEnvironment() {
		this.loggingSystem.beforeInitialize();
		initialize(this.initializationContext, null, null);
		assertThat(this.logger.getLoggerContext().getObject(Environment.class.getName())).isSameAs(this.environment);
	}

	@Test
	@WithNonDefaultXmlResource
	void getEnvironmentWhenUsingFile() {
		this.loggingSystem.beforeInitialize();
		LogFile logFile = getLogFile(tmpDir() + "/example.log", null, false);
		initialize(this.initializationContext, "classpath:nondefault.xml", logFile);
		assertThat(this.logger.getLoggerContext().getObject(Environment.class.getName())).isSameAs(this.environment);
	}

	private void initialize(LoggingInitializationContext context, String configLocation, LogFile logFile) {
		this.loggingSystem.getSystemProperties((ConfigurableEnvironment) context.getEnvironment()).apply(logFile);
		this.loggingSystem.beforeInitialize();
		this.loggingSystem.initialize(context, configLocation, logFile);
	}

	private static Logger getRootLogger() {
		ILoggerFactory factory = LoggerFactory.getILoggerFactory();
		LoggerContext context = (LoggerContext) factory;
		return context.getLogger(org.slf4j.Logger.ROOT_LOGGER_NAME);
	}

	private static ConsoleAppender<?> getConsoleAppender() {
		return (ConsoleAppender<?>) getRootLogger().getAppender("CONSOLE");
	}

	private static RollingFileAppender<?> getFileAppender() {
		return (RollingFileAppender<?>) getRootLogger().getAppender("FILE");
	}

	private static SizeAndTimeBasedRollingPolicy<?> getRollingPolicy() {
		return (SizeAndTimeBasedRollingPolicy<?>) getFileAppender().getRollingPolicy();
	}

<<<<<<< HEAD
	private static final class AlwaysFailAppender extends AppenderBase<ILoggingEvent> {

		@Override
		protected void append(ILoggingEvent eventObject) {
			throw new RuntimeException("Always Fail Appender");
		}
=======
	@Target(ElementType.METHOD)
	@Retention(RetentionPolicy.RUNTIME)
	@WithResource(name = "include-base.xml", content = """
			<configuration>
				<include resource="org/springframework/boot/logging/logback/base.xml"/>
			</configuration>
			""")
	private @interface WithIncludeBaseXmlResource {

	}

	@Target(ElementType.METHOD)
	@Retention(RetentionPolicy.RUNTIME)
	@WithResource(name = "nondefault.xml", content = """
			<configuration>
				<appender name="CONSOLE" class="ch.qos.logback.core.ConsoleAppender">
					<encoder>
						<pattern>%property{LOG_FILE} [%t] ${PID:-????} %c{1}: %m%n BOOTBOOT</pattern>
					</encoder>
				</appender>
				<root level="INFO">
					<appender-ref ref="CONSOLE"/>
				</root>
			</configuration>
			""")
	private @interface WithNonDefaultXmlResource {
>>>>>>> 608b6c48

	}

}<|MERGE_RESOLUTION|>--- conflicted
+++ resolved
@@ -142,19 +142,7 @@
 	}
 
 	@Test
-	@WithResource(name = "include-defaults.xml", content = """
-			<configuration>
-				<include resource="org/springframework/boot/logging/logback/defaults.xml"/>
-				<appender name="CONSOLE" class="ch.qos.logback.core.ConsoleAppender">
-					<encoder>
-						<pattern>[%p] - %m%n</pattern>
-					</encoder>
-				</appender>
-				<root level="INFO">
-					<appender-ref ref="CONSOLE"/>
-				</root>
-			</configuration>
-			""")
+	@WithIncludeDefaultsXmlResource
 	void logbackDefaultsConfigurationDoesNotTriggerDeprecation(CapturedOutput output) {
 		initialize(this.initializationContext, "classpath:include-defaults.xml", null);
 		this.logger.info("Hello world");
@@ -699,6 +687,21 @@
 	}
 
 	@Test
+	@WithResource(name = "logback-include-status-listener.xml", content = """
+			<?xml version="1.0" encoding="UTF-8"?>
+			<configuration>
+				<statusListener class="ch.qos.logback.core.status.OnConsoleStatusListener"/>
+				<include resource="org/springframework/boot/logging/logback/defaults.xml"/>
+				<appender name="CONSOLE" class="ch.qos.logback.core.ConsoleAppender">
+					<encoder>
+						<pattern>[%p] - %m%n</pattern>
+					</encoder>
+				</appender>
+				<root level="INFO">
+					<appender-ref ref="CONSOLE"/>
+				</root>
+			</configuration>
+			""")
 	void logbackSystemStatusListenerShouldBeRegisteredWhenCustomLogbackXmlHasStatusListener(CapturedOutput output) {
 		this.loggingSystem.beforeInitialize();
 		initialize(this.initializationContext, "classpath:logback-include-status-listener.xml", null);
@@ -761,9 +764,10 @@
 	}
 
 	@Test
+	@WithIncludeDefaultsXmlResource
 	void logbackSystemStatusListenerShouldBeRegisteredWhenUsingCustomLogbackXml(CapturedOutput output) {
 		this.loggingSystem.beforeInitialize();
-		initialize(this.initializationContext, "classpath:logback-include-defaults.xml", null);
+		initialize(this.initializationContext, "classpath:include-defaults.xml", null);
 		LoggerContext loggerContext = this.logger.getLoggerContext();
 		assertThat(loggerContext.getStatusManager().getCopyOfStatusListenerList()).allSatisfy((listener) -> {
 			assertThat(listener).isInstanceOf(SystemStatusListener.class);
@@ -1170,14 +1174,15 @@
 		return (SizeAndTimeBasedRollingPolicy<?>) getFileAppender().getRollingPolicy();
 	}
 
-<<<<<<< HEAD
 	private static final class AlwaysFailAppender extends AppenderBase<ILoggingEvent> {
 
 		@Override
 		protected void append(ILoggingEvent eventObject) {
 			throw new RuntimeException("Always Fail Appender");
 		}
-=======
+
+	}
+
 	@Target(ElementType.METHOD)
 	@Retention(RetentionPolicy.RUNTIME)
 	@WithResource(name = "include-base.xml", content = """
@@ -1204,7 +1209,25 @@
 			</configuration>
 			""")
 	private @interface WithNonDefaultXmlResource {
->>>>>>> 608b6c48
+
+	}
+
+	@Target(ElementType.METHOD)
+	@Retention(RetentionPolicy.RUNTIME)
+	@WithResource(name = "include-defaults.xml", content = """
+			<configuration>
+				<include resource="org/springframework/boot/logging/logback/defaults.xml"/>
+				<appender name="CONSOLE" class="ch.qos.logback.core.ConsoleAppender">
+					<encoder>
+						<pattern>[%p] - %m%n</pattern>
+					</encoder>
+				</appender>
+				<root level="INFO">
+					<appender-ref ref="CONSOLE"/>
+				</root>
+			</configuration>
+			""")
+	private @interface WithIncludeDefaultsXmlResource {
 
 	}
 
