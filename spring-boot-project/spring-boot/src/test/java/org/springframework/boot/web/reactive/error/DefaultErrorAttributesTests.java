/*
 * Copyright 2012-2023 the original author or authors.
 *
 * Licensed under the Apache License, Version 2.0 (the "License");
 * you may not use this file except in compliance with the License.
 * You may obtain a copy of the License at
 *
 *      https://www.apache.org/licenses/LICENSE-2.0
 *
 * Unless required by applicable law or agreed to in writing, software
 * distributed under the License is distributed on an "AS IS" BASIS,
 * WITHOUT WARRANTIES OR CONDITIONS OF ANY KIND, either express or implied.
 * See the License for the specific language governing permissions and
 * limitations under the License.
 */

package org.springframework.boot.web.reactive.error;

import java.lang.reflect.Method;
import java.util.Collections;
import java.util.Date;
import java.util.List;
import java.util.Map;

import org.junit.jupiter.api.Test;

import org.springframework.boot.web.error.ErrorAttributeOptions;
import org.springframework.boot.web.error.ErrorAttributeOptions.Include;
import org.springframework.core.MethodParameter;
import org.springframework.http.HttpStatus;
import org.springframework.http.codec.HttpMessageReader;
import org.springframework.http.codec.ServerCodecConfigurer;
import org.springframework.mock.http.server.reactive.MockServerHttpRequest;
import org.springframework.mock.web.server.MockServerWebExchange;
import org.springframework.validation.BindingResult;
import org.springframework.validation.MapBindingResult;
import org.springframework.validation.ObjectError;
import org.springframework.web.bind.annotation.ResponseStatus;
import org.springframework.web.bind.support.WebExchangeBindException;
import org.springframework.web.reactive.function.server.ServerRequest;
import org.springframework.web.server.ResponseStatusException;
import org.springframework.web.server.ServerWebExchange;

import static org.assertj.core.api.Assertions.assertThat;
import static org.assertj.core.api.Assertions.assertThatIllegalStateException;

/**
 * Tests for {@link DefaultErrorAttributes}.
 *
 * @author Brian Clozel
 * @author Stephane Nicoll
 * @author Scott Frederick
 */
class DefaultErrorAttributesTests {

	private static final ResponseStatusException NOT_FOUND = new ResponseStatusException(HttpStatus.NOT_FOUND);

	private DefaultErrorAttributes errorAttributes = new DefaultErrorAttributes();

	private final List<HttpMessageReader<?>> readers = ServerCodecConfigurer.create().getReaders();

	@Test
	void missingExceptionAttribute() {
		MockServerWebExchange exchange = MockServerWebExchange.from(MockServerHttpRequest.get("/test").build());
		ServerRequest request = ServerRequest.create(exchange, this.readers);
		assertThatIllegalStateException()
			.isThrownBy(() -> this.errorAttributes.getErrorAttributes(request, ErrorAttributeOptions.defaults()))
			.withMessageContaining("Missing exception attribute in ServerWebExchange");
	}

	@Test
	void includeTimeStamp() {
		MockServerHttpRequest request = MockServerHttpRequest.get("/test").build();
		Map<String, Object> attributes = this.errorAttributes.getErrorAttributes(buildServerRequest(request, NOT_FOUND),
				ErrorAttributeOptions.defaults());
		assertThat(attributes.get("timestamp")).isInstanceOf(Date.class);
	}

	@Test
	void defaultStatusCode() {
		Error error = new OutOfMemoryError("Test error");
		MockServerHttpRequest request = MockServerHttpRequest.get("/test").build();
		Map<String, Object> attributes = this.errorAttributes.getErrorAttributes(buildServerRequest(request, error),
				ErrorAttributeOptions.defaults());
		assertThat(attributes).containsEntry("error", HttpStatus.INTERNAL_SERVER_ERROR.getReasonPhrase());
		assertThat(attributes).containsEntry("status", 500);
	}

	@Test
	void annotatedResponseStatusCode() {
		Exception error = new CustomException();
		MockServerHttpRequest request = MockServerHttpRequest.get("/test").build();
		Map<String, Object> attributes = this.errorAttributes.getErrorAttributes(buildServerRequest(request, error),
				ErrorAttributeOptions.defaults());
		assertThat(attributes).containsEntry("error", HttpStatus.I_AM_A_TEAPOT.getReasonPhrase());
		assertThat(attributes).doesNotContainKey("message");
		assertThat(attributes).containsEntry("status", HttpStatus.I_AM_A_TEAPOT.value());
	}

	@Test
	void annotatedResponseStatusCodeWithExceptionMessage() {
		Exception error = new CustomException("Test Message");
		MockServerHttpRequest request = MockServerHttpRequest.get("/test").build();
		Map<String, Object> attributes = this.errorAttributes.getErrorAttributes(buildServerRequest(request, error),
				ErrorAttributeOptions.of(Include.MESSAGE));
		assertThat(attributes).containsEntry("error", HttpStatus.I_AM_A_TEAPOT.getReasonPhrase());
		assertThat(attributes).containsEntry("message", "Test Message");
		assertThat(attributes).containsEntry("status", HttpStatus.I_AM_A_TEAPOT.value());
	}

	@Test
	void annotatedResponseStatusCodeWithCustomReasonPhrase() {
		Exception error = new Custom2Exception();
		MockServerHttpRequest request = MockServerHttpRequest.get("/test").build();
		Map<String, Object> attributes = this.errorAttributes.getErrorAttributes(buildServerRequest(request, error),
				ErrorAttributeOptions.of(Include.MESSAGE));
		assertThat(attributes).containsEntry("error", HttpStatus.I_AM_A_TEAPOT.getReasonPhrase());
		assertThat(attributes).containsEntry("status", HttpStatus.I_AM_A_TEAPOT.value());
		assertThat(attributes).containsEntry("message", "Nope!");
	}

	@Test
	void includeStatusCode() {
		MockServerHttpRequest request = MockServerHttpRequest.get("/test").build();
		Map<String, Object> attributes = this.errorAttributes.getErrorAttributes(buildServerRequest(request, NOT_FOUND),
				ErrorAttributeOptions.defaults());
		assertThat(attributes).containsEntry("error", HttpStatus.NOT_FOUND.getReasonPhrase());
		assertThat(attributes).containsEntry("status", 404);
	}

	@Test
	void getError() {
		Error error = new OutOfMemoryError("Test error");
		MockServerHttpRequest request = MockServerHttpRequest.get("/test").build();
		ServerRequest serverRequest = buildServerRequest(request, error);
		Map<String, Object> attributes = this.errorAttributes.getErrorAttributes(serverRequest,
				ErrorAttributeOptions.of(Include.MESSAGE));
		assertThat(this.errorAttributes.getError(serverRequest)).isSameAs(error);
		assertThat(attributes).doesNotContainKey("exception");
		assertThat(attributes).containsEntry("message", "Test error");
	}

	@Test
	void excludeMessage() {
		Error error = new OutOfMemoryError("Test error");
		MockServerHttpRequest request = MockServerHttpRequest.get("/test").build();
		ServerRequest serverRequest = buildServerRequest(request, error);
		Map<String, Object> attributes = this.errorAttributes.getErrorAttributes(serverRequest,
				ErrorAttributeOptions.defaults());
		assertThat(this.errorAttributes.getError(serverRequest)).isSameAs(error);
		assertThat(attributes).doesNotContainKey("message");
	}

	@Test
	void includeException() {
		RuntimeException error = new RuntimeException("Test");
		this.errorAttributes = new DefaultErrorAttributes();
		MockServerHttpRequest request = MockServerHttpRequest.get("/test").build();
		ServerRequest serverRequest = buildServerRequest(request, error);
		Map<String, Object> attributes = this.errorAttributes.getErrorAttributes(serverRequest,
				ErrorAttributeOptions.of(Include.EXCEPTION, Include.MESSAGE));
		assertThat(this.errorAttributes.getError(serverRequest)).isSameAs(error);
		assertThat(serverRequest.attribute(ErrorAttributes.ERROR_ATTRIBUTE)).containsSame(error);
		assertThat(attributes).containsEntry("exception", RuntimeException.class.getName());
		assertThat(attributes).containsEntry("message", "Test");
	}

	@Test
	void processResponseStatusException() {
		RuntimeException nested = new RuntimeException("Test");
		ResponseStatusException error = new ResponseStatusException(HttpStatus.BAD_REQUEST, "invalid request", nested);
		this.errorAttributes = new DefaultErrorAttributes();
		MockServerHttpRequest request = MockServerHttpRequest.get("/test").build();
		ServerRequest serverRequest = buildServerRequest(request, error);
		Map<String, Object> attributes = this.errorAttributes.getErrorAttributes(serverRequest,
				ErrorAttributeOptions.of(Include.EXCEPTION, Include.MESSAGE));
		assertThat(attributes).containsEntry("status", 400);
		assertThat(attributes).containsEntry("message", "invalid request");
		assertThat(attributes).containsEntry("exception", RuntimeException.class.getName());
		assertThat(this.errorAttributes.getError(serverRequest)).isSameAs(error);
		assertThat(serverRequest.attribute(ErrorAttributes.ERROR_ATTRIBUTE)).containsSame(error);
	}

	@Test
	void processResponseStatusExceptionWithNoNestedCause() {
		ResponseStatusException error = new ResponseStatusException(HttpStatus.NOT_ACCEPTABLE,
				"could not process request");
		this.errorAttributes = new DefaultErrorAttributes();
		MockServerHttpRequest request = MockServerHttpRequest.get("/test").build();
		ServerRequest serverRequest = buildServerRequest(request, error);
		Map<String, Object> attributes = this.errorAttributes.getErrorAttributes(serverRequest,
				ErrorAttributeOptions.of(Include.EXCEPTION, Include.MESSAGE));
		assertThat(attributes).containsEntry("status", 406);
		assertThat(attributes).containsEntry("message", "could not process request");
		assertThat(attributes).containsEntry("exception", ResponseStatusException.class.getName());
		assertThat(this.errorAttributes.getError(serverRequest)).isSameAs(error);
		assertThat(serverRequest.attribute(ErrorAttributes.ERROR_ATTRIBUTE)).containsSame(error);
	}

	@Test
	void notIncludeTrace() {
		RuntimeException ex = new RuntimeException("Test");
		MockServerHttpRequest request = MockServerHttpRequest.get("/test").build();
		Map<String, Object> attributes = this.errorAttributes.getErrorAttributes(buildServerRequest(request, ex),
				ErrorAttributeOptions.defaults());
		assertThat(attributes).doesNotContainKey("trace");
	}

	@Test
	void includeTrace() {
		RuntimeException ex = new RuntimeException("Test");
		MockServerHttpRequest request = MockServerHttpRequest.get("/test").build();
		Map<String, Object> attributes = this.errorAttributes.getErrorAttributes(buildServerRequest(request, ex),
				ErrorAttributeOptions.of(Include.STACK_TRACE));
		assertThat(attributes.get("trace").toString()).startsWith("java.lang");
	}

	@Test
	void includePath() {
		MockServerHttpRequest request = MockServerHttpRequest.get("/test").build();
		Map<String, Object> attributes = this.errorAttributes.getErrorAttributes(buildServerRequest(request, NOT_FOUND),
				ErrorAttributeOptions.defaults());
		assertThat(attributes).containsEntry("path", "/test");
	}

	@Test
	void includeLogPrefix() {
		MockServerHttpRequest request = MockServerHttpRequest.get("/test").build();
		ServerRequest serverRequest = buildServerRequest(request, NOT_FOUND);
		Map<String, Object> attributes = this.errorAttributes.getErrorAttributes(serverRequest,
				ErrorAttributeOptions.defaults());
		assertThat(attributes).containsEntry("requestId", serverRequest.exchange().getRequest().getId());
	}

	@Test
	void extractBindingResultErrors() throws Exception {
		Method method = getClass().getDeclaredMethod("method", String.class);
		MethodParameter stringParam = new MethodParameter(method, 0);
		BindingResult bindingResult = new MapBindingResult(Collections.singletonMap("a", "b"), "objectName");
		bindingResult.addError(new ObjectError("c", "d"));
		Exception ex = new WebExchangeBindException(stringParam, bindingResult);
		MockServerHttpRequest request = MockServerHttpRequest.get("/test").build();
		Map<String, Object> attributes = this.errorAttributes.getErrorAttributes(buildServerRequest(request, ex),
				ErrorAttributeOptions.of(Include.MESSAGE, Include.BINDING_ERRORS));
		assertThat(attributes.get("message")).asString()
<<<<<<< HEAD
				.startsWith("Validation failed for argument at index 0 in method: "
						+ "int org.springframework.boot.web.reactive.error.DefaultErrorAttributesTests"
						+ ".method(java.lang.String), with 1 error(s)");
		assertThat(attributes).containsEntry("errors", bindingResult.getAllErrors());
=======
			.startsWith("Validation failed for argument at index 0 in method: "
					+ "int org.springframework.boot.web.reactive.error.DefaultErrorAttributesTests"
					+ ".method(java.lang.String), with 1 error(s)");
		assertThat(attributes.get("errors")).isEqualTo(bindingResult.getAllErrors());
>>>>>>> df5898a1
	}

	@Test
	void extractBindingResultErrorsExcludeMessageAndErrors() throws Exception {
		Method method = getClass().getDeclaredMethod("method", String.class);
		MethodParameter stringParam = new MethodParameter(method, 0);
		BindingResult bindingResult = new MapBindingResult(Collections.singletonMap("a", "b"), "objectName");
		bindingResult.addError(new ObjectError("c", "d"));
		Exception ex = new WebExchangeBindException(stringParam, bindingResult);
		MockServerHttpRequest request = MockServerHttpRequest.get("/test").build();
		Map<String, Object> attributes = this.errorAttributes.getErrorAttributes(buildServerRequest(request, ex),
				ErrorAttributeOptions.defaults());
		assertThat(attributes).doesNotContainKey("message");
		assertThat(attributes).doesNotContainKey("errors");
	}

	private ServerRequest buildServerRequest(MockServerHttpRequest request, Throwable error) {
		ServerWebExchange exchange = MockServerWebExchange.from(request);
		this.errorAttributes.storeErrorInformation(error, exchange);
		return ServerRequest.create(exchange, this.readers);
	}

	int method(String firstParam) {
		return 42;
	}

	@ResponseStatus(HttpStatus.I_AM_A_TEAPOT)
	static class CustomException extends RuntimeException {

		CustomException() {
		}

		CustomException(String message) {
			super(message);
		}

	}

	@ResponseStatus(value = HttpStatus.I_AM_A_TEAPOT, reason = "Nope!")
	static class Custom2Exception extends RuntimeException {

	}

}<|MERGE_RESOLUTION|>--- conflicted
+++ resolved
@@ -243,17 +243,10 @@
 		Map<String, Object> attributes = this.errorAttributes.getErrorAttributes(buildServerRequest(request, ex),
 				ErrorAttributeOptions.of(Include.MESSAGE, Include.BINDING_ERRORS));
 		assertThat(attributes.get("message")).asString()
-<<<<<<< HEAD
-				.startsWith("Validation failed for argument at index 0 in method: "
-						+ "int org.springframework.boot.web.reactive.error.DefaultErrorAttributesTests"
-						+ ".method(java.lang.String), with 1 error(s)");
-		assertThat(attributes).containsEntry("errors", bindingResult.getAllErrors());
-=======
 			.startsWith("Validation failed for argument at index 0 in method: "
 					+ "int org.springframework.boot.web.reactive.error.DefaultErrorAttributesTests"
 					+ ".method(java.lang.String), with 1 error(s)");
-		assertThat(attributes.get("errors")).isEqualTo(bindingResult.getAllErrors());
->>>>>>> df5898a1
+		assertThat(attributes).containsEntry("errors", bindingResult.getAllErrors());
 	}
 
 	@Test
