--- conflicted
+++ resolved
@@ -83,15 +83,9 @@
 	}
 
 	@Override
-<<<<<<< HEAD
 	protected Map<Object, Object> merge(Supplier<Map<Object, Object>> existing,
 			Map<Object, Object> additional) {
-		Map<Object, Object> existingMap = existing.get();
-=======
-	protected Map<Object, Object> merge(Supplier<?> existing,
-			Map<Object, Object> additional) {
 		Map<Object, Object> existingMap = getExistingIfPossible(existing);
->>>>>>> 95174a07
 		if (existingMap == null) {
 			return additional;
 		}
@@ -106,10 +100,9 @@
 		}
 	}
 
-	@SuppressWarnings("unchecked")
-	private Map<Object, Object> getExistingIfPossible(Supplier<?> existing) {
+	private Map<Object, Object> getExistingIfPossible(Supplier<Map<Object, Object>> existing) {
 		try {
-			return (Map<Object, Object>) existing.get();
+			return existing.get();
 		}
 		catch (Exception ex) {
 			return null;
