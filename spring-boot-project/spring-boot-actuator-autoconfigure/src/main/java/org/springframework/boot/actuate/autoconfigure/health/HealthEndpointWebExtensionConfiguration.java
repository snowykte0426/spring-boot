--- conflicted
+++ resolved
@@ -73,19 +73,9 @@
 		private final ReactiveHealthIndicator reactiveHealthIndicator;
 
 		ReactiveWebHealthConfiguration(ObjectProvider<HealthAggregator> healthAggregator,
-<<<<<<< HEAD
 				ReactiveHealthIndicatorRegistry registry) {
 			this.reactiveHealthIndicator = new CompositeReactiveHealthIndicator(
-					healthAggregator.getIfAvailable(OrderedHealthAggregator::new),
-					registry);
-=======
-				ObjectProvider<Map<String, ReactiveHealthIndicator>> reactiveHealthIndicators,
-				ObjectProvider<Map<String, HealthIndicator>> healthIndicators) {
-			this.reactiveHealthIndicator = new CompositeReactiveHealthIndicatorFactory().createReactiveHealthIndicator(
-					healthAggregator.getIfAvailable(OrderedHealthAggregator::new),
-					reactiveHealthIndicators.getIfAvailable(Collections::emptyMap),
-					healthIndicators.getIfAvailable(Collections::emptyMap));
->>>>>>> c6c139d9
+					healthAggregator.getIfAvailable(OrderedHealthAggregator::new), registry);
 		}
 
 		@Bean
@@ -106,17 +96,9 @@
 		@Bean
 		@ConditionalOnMissingBean
 		@ConditionalOnBean(HealthEndpoint.class)
-<<<<<<< HEAD
-		public HealthEndpointWebExtension healthEndpointWebExtension(
-				HealthEndpoint healthEndpoint,
+		public HealthEndpointWebExtension healthEndpointWebExtension(HealthEndpoint healthEndpoint,
 				HealthWebEndpointResponseMapper responseMapper) {
 			return new HealthEndpointWebExtension(healthEndpoint, responseMapper);
-=======
-		public HealthEndpointWebExtension healthEndpointWebExtension(ApplicationContext applicationContext,
-				HealthWebEndpointResponseMapper responseMapper) {
-			return new HealthEndpointWebExtension(HealthIndicatorBeansComposite.get(applicationContext),
-					responseMapper);
->>>>>>> c6c139d9
 		}
 
 	}
