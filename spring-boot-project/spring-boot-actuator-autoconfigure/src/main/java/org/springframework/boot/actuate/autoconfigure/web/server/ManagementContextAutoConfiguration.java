--- conflicted
+++ resolved
@@ -56,14 +56,7 @@
 		ManagementServerProperties.class })
 public class ManagementContextAutoConfiguration {
 
-<<<<<<< HEAD
-	private static final Log logger = LogFactory
-			.getLog(ManagementContextAutoConfiguration.class);
-
 	@Configuration(proxyBeanMethods = false)
-=======
-	@Configuration
->>>>>>> c0a91478
 	@ConditionalOnManagementPort(ManagementPortType.SAME)
 	static class SameManagementContextConfiguration
 			implements SmartInitializingSingleton {
