plugins {
	id "org.springframework.boot.bom"
	id "org.springframework.boot.conventions"
	id "org.springframework.boot.deployed"
}

description = "Spring Boot Dependencies"

bom {
	effectiveBomArtifact()
	upgrade {
		policy = "any"
		gitHub {
			issueLabels = ["type: dependency-upgrade"]
		}
	}
	library("ANTLR2", "2.7.7") {
		prohibit("20030911") {
			because "it is old version that used a different versioning scheme"
		}
		group("antlr") {
			modules = [
				"antlr"
			]
		}
	}
	library("Artemis", "2.22.0") {
		group("org.apache.activemq") {
			modules = [
				"artemis-amqp-protocol",
<<<<<<< HEAD
				"artemis-commons",
				"artemis-core-client",
				"artemis-jakarta-client",
				"artemis-jakarta-server",
=======
				"artemis-commons" {
					exclude group: "commons-logging", module: "commons-logging"
				},
				"artemis-core-client" {
					exclude group: "org.apache.geronimo.specs", module: "geronimo-json_1.0_spec"
				},
				"artemis-jdbc-store",
				"artemis-jms-client" {
					exclude group: "org.apache.geronimo.specs", module: "geronimo-json_1.0_spec"
				},
				"artemis-jms-server" {
					exclude group: "org.apache.geronimo.specs", module: "geronimo-json_1.0_spec"
				},
>>>>>>> 57598490
				"artemis-journal",
				"artemis-quorum-api",
				"artemis-selector",
				"artemis-server",
				"artemis-service-extensions"
			]
		}
	}
	library("AspectJ", "1.9.9.1") {
		group("org.aspectj") {
			modules = [
				"aspectjrt",
				"aspectjtools",
				"aspectjweaver"
			]
		}
	}
	library("AssertJ", "3.22.0") {
		group("org.assertj") {
			modules = [
				"assertj-core"
			]
		}
	}
	library("Awaitility", "4.2.0") {
		group("org.awaitility") {
			modules = [
				"awaitility",
				"awaitility-groovy",
				"awaitility-kotlin",
				"awaitility-scala"
			]
		}
	}
	library("Build Helper Maven Plugin", "3.3.0") {
		group("org.codehaus.mojo") {
			plugins = [
				"build-helper-maven-plugin"
			]
		}
	}
	library("Byte Buddy", "1.12.10") {
		group("net.bytebuddy") {
			modules = [
				"byte-buddy",
				"byte-buddy-agent"
			]
		}
	}
	library("cache2k", "2.6.1.Final") {
		group("org.cache2k") {
			modules = [
					"cache2k-api",
					"cache2k-config",
					"cache2k-core",
					"cache2k-jcache",
					"cache2k-micrometer",
					"cache2k-spring"
			]
		}
	}
	library("Caffeine", "3.1.0") {
		group("com.github.ben-manes.caffeine") {
			modules = [
				"caffeine",
				"guava",
				"jcache",
				"simulator"
			]
		}
	}
	library("Cassandra Driver", "4.14.1") {
		group("com.datastax.oss") {
			imports = [
				"java-driver-bom"
			]
			modules = [
				"java-driver-core" {
					exclude group: "org.slf4j", module: "jcl-over-slf4j"
				}
			]
		}
	}
	library("Classmate", "1.5.1") {
		group("com.fasterxml") {
			modules = [
				"classmate"
			]
		}
	}
	library("Commons Codec", "1.15") {
		group("commons-codec") {
			modules = [
				"commons-codec"
			]
		}
	}
	library("Commons DBCP2", "2.9.0") {
		group("org.apache.commons") {
			modules = [
				"commons-dbcp2" {
					exclude group: "commons-logging", module: "commons-logging"
				}
			]
		}
	}
	library("Commons Lang3", "3.12.0") {
		group("org.apache.commons") {
			modules = [
				"commons-lang3"
			]
		}
	}
	library("Commons Pool", "1.6") {
		group("commons-pool") {
			modules = [
				"commons-pool"
			]
		}
	}
	library("Commons Pool2", "2.11.1") {
		group("org.apache.commons") {
			modules = [
				"commons-pool2"
			]
		}
	}
	library("Couchbase Client", "3.3.0") {
		group("com.couchbase.client") {
			modules = [
				"java-client"
			]
		}
	}
	library("DB2 JDBC", "11.5.7.0") {
		group("com.ibm.db2") {
			modules = [
				"jcc"
			]
		}
	}
	library("Dependency Management Plugin", "1.0.11.RELEASE") {
		group("io.spring.gradle") {
			modules = [
				"dependency-management-plugin"
			]
		}
	}
	library("Derby", "10.15.2.0") {
		group("org.apache.derby") {
			modules = [
				"derby",
				"derbyclient",
				"derbyshared",
				"derbytools"
			]
		}
	}
	library("Dropwizard Metrics", "4.2.9") {
		group("io.dropwizard.metrics") {
			imports = [
				"metrics-bom"
			]
		}
	}
	library("Ehcache3", "3.10.0") {
		group("org.ehcache") {
			modules = [
					"ehcache" {
						classifier = 'jakarta'
					},
					"ehcache-clustered",
					"ehcache-transactions" {
						classifier = 'jakarta'
					}
			]
		}
	}
	library("Elasticsearch", "7.17.3") {
		group("org.elasticsearch") {
			modules = [
				"elasticsearch"
			]
		}
		group("org.elasticsearch.client") {
			modules = [
				"transport",
				"elasticsearch-rest-client" {
					exclude group: "commons-logging", module: "commons-logging"
				},
				"elasticsearch-rest-client-sniffer" {
					exclude group: "commons-logging", module: "commons-logging"
				},
				"elasticsearch-rest-high-level-client"
			]
		}
		group("org.elasticsearch.distribution.integ-test-zip") {
			modules = [
				"elasticsearch" {
					type = 'zip'
				}
			]
		}
		group("org.elasticsearch.plugin") {
			modules = [
				"transport-netty4-client"
			]
		}
	}
	library("Flyway", "8.5.11") {
		group("org.flywaydb") {
			modules = [
				"flyway-core",
				"flyway-firebird",
				"flyway-mysql",
                "flyway-sqlserver"
			]
			plugins = [
				"flyway-maven-plugin"
			]
		}
	}
	library("FreeMarker", "2.3.31") {
		group("org.freemarker") {
			modules = [
				"freemarker"
			]
		}
	}
	library("Git Commit ID Plugin", "5.0.0") {
		group("io.github.git-commit-id") {
			plugins = [
				"git-commit-id-maven-plugin"
			]
		}
	}
	library("Glassfish EL", "4.0.2") {
		prohibit("[5.0.0-M1,)") {
			because "it exceeds our Jakarta EE 9 baseline"
		}
		group("org.glassfish") {
			modules = [
				"jakarta.el"
			]
		}
	}
	library("Glassfish JAXB", "3.0.2") {
		prohibit("[3.1.0-M1,)") {
			because "it exceeds our Jakarta EE 9 baseline"
		}
		group("org.glassfish.jaxb") {
			modules = [
				"codemodel",
				"codemodel-annotation-compiler",
				"jaxb-jxc",
				"jaxb-runtime",
				"jaxb-xjc",
				"txw2",
				"txwc2",
				"xsom"
			]
		}
	}
	library("Glassfish JSTL", "2.0.0") {
		group("org.glassfish.web") {
			modules = [
				"jakarta.servlet.jsp.jstl"
			]
		}
	}
	library("Groovy", "4.0.2") {
		group("org.apache.groovy") {
			imports = [
				"groovy-bom"
			]
		}
	}
	library("Gson", "2.9.0") {
		group("com.google.code.gson") {
			modules = [
				"gson"
			]
		}
	}
	library("H2", "2.1.212") {
		group("com.h2database") {
			modules = [
				"h2"
			]
		}
	}
	library("Hamcrest", "2.2") {
		group("org.hamcrest") {
			modules = [
				"hamcrest",
				"hamcrest-core",
				"hamcrest-library"
			]
		}
	}
	library("Hazelcast", "5.1.1") {
		group("com.hazelcast") {
			modules = [
				"hazelcast",
				"hazelcast-spring"
			]
		}
	}
	library("Hazelcast Hibernate5", "2.2.1") {
		group("com.hazelcast") {
			modules = [
				"hazelcast-hibernate52",
				"hazelcast-hibernate53"
			]
		}
	}
	library("Hibernate", "5.6.9.Final") {
		group("org.hibernate") {
			modules = [
				"hibernate-c3p0",
				"hibernate-core-jakarta",
				"hibernate-ehcache",
				"hibernate-entitymanager",
				"hibernate-envers-jakarta",
				"hibernate-hikaricp",
				"hibernate-java8",
				"hibernate-jcache",
				"hibernate-jpamodelgen-jakarta",
				"hibernate-micrometer",
				"hibernate-proxool",
				"hibernate-spatial",
				"hibernate-testing-jakarta",
				"hibernate-vibur"
			]
		}
	}
	library("Hibernate Validator", "7.0.4.Final") {
		prohibit("[8.0.0.Alpha1,)") {
			because "it exceeds our Jakarta EE 9 baseline"
		}
		group("org.hibernate.validator") {
			modules = [
				"hibernate-validator",
				"hibernate-validator-annotation-processor"
			]
		}
	}
	library("HikariCP", "5.0.1") {
		group("com.zaxxer") {
			modules = [
				"HikariCP"
			]
		}
	}
	library("HSQLDB", "2.6.1") {
		group("org.hsqldb") {
			modules = [
				"hsqldb"
			]
		}
	}
	library("HtmlUnit", "2.61.0") {
		group("net.sourceforge.htmlunit") {
			modules = [
				"htmlunit" {
					exclude group: "commons-logging", module: "commons-logging"
				}
			]
		}
	}
	library("HttpAsyncClient", "4.1.5") {
		group("org.apache.httpcomponents") {
			modules = [
				"httpasyncclient" {
					exclude group: "commons-logging", module: "commons-logging"
				}
			]
		}
	}
	library("HttpClient", "4.5.13") {
		group("org.apache.httpcomponents") {
			modules = [
				"fluent-hc",
				"httpclient" {
					exclude group: "commons-logging", module: "commons-logging"
				},
				"httpclient-cache",
				"httpclient-osgi",
				"httpclient-win",
				"httpmime"
			]
		}
	}
	library("HttpClient5", "5.1.3") {
		group("org.apache.httpcomponents.client5") {
			modules = [
				"httpclient5",
				"httpclient5-cache",
				"httpclient5-fluent",
				"httpclient5-win",
			]
		}
	}
	library("HttpCore", "4.4.15") {
		group("org.apache.httpcomponents") {
			modules = [
				"httpcore",
				"httpcore-nio"
			]
		}
	}
	library("HttpCore5", "5.1.3") {
		group("org.apache.httpcomponents.core5") {
			modules = [
				"httpcore5",
				"httpcore5-h2",
				"httpcore5-reactive"
			]
		}
	}
	library("InfluxDB Java", "2.22") {
		group("org.influxdb") {
			modules = [
				"influxdb-java"
			]
		}
	}
	library("Jackson Bom", "2.13.3") {
		group("com.fasterxml.jackson") {
			imports = [
				"jackson-bom"
			]
		}
	}
	library("Jakarta Activation", "2.0.1") {
		prohibit("[2.1.0-RC1,)") {
			because "it exceeds our Jakarta EE 9 baseline"
		}
		group("com.sun.activation") {
			modules = [
				"jakarta.activation"
			]
		}
		group("jakarta.activation") {
			modules = [
				"jakarta.activation-api"
			]
		}
	}
	library("Jakarta Annotation", "2.0.0") {
		prohibit("[2.1.0-B1,)") {
			because "it exceeds our Jakarta EE 9 baseline"
		}
		group("jakarta.annotation") {
			modules = [
				"jakarta.annotation-api"
			]
		}
	}
	library("Jakarta JMS", "3.0.0") {
		group("jakarta.jms") {
			modules = [
				"jakarta.jms-api"
			]
		}
	}
	library("Jakarta Json", "2.0.1") {
		prohibit("[2.1.0-RC1,)") {
			because "it exceeds our Jakarta EE 9 baseline"
		}
		group("jakarta.json") {
			modules = [
				"jakarta.json-api"
			]
		}
	}
	library("Jakarta Json Bind", "2.0.0") {
		prohibit("[3.0.0-RC1,)") {
			because "it exceeds our Jakarta EE 9 baseline"
		}
		group("jakarta.json.bind") {
			modules = [
				"jakarta.json.bind-api"
			]
		}
	}
	library("Jakarta Mail", "2.0.1") {
		prohibit("[2.1.0-RC1,)") {
			because "it exceeds our Jakarta EE 9 baseline"
		}
		group("jakarta.mail") {
			modules = [
				"jakarta.mail-api"
			]
		}
	}
	library("Jakarta Management", "1.1.4") {
		group("jakarta.management.j2ee") {
			modules = [
				"jakarta.management.j2ee-api"
			]
		}
	}
	library("Jakarta Persistence", "3.0.0") {
		prohibit("[3.1.0-RC1,)") {
			because "it exceeds our Jakarta EE 9 baseline"
		}
		group("jakarta.persistence") {
			modules = [
				"jakarta.persistence-api"
			]
		}
	}
	library("Jakarta Servlet", "5.0.0") {
		group("jakarta.servlet") {
			modules = [
				"jakarta.servlet-api"
			]
		}
	}
	library("Jakarta Servlet JSP JSTL", "2.0.0") {
		group("jakarta.servlet.jsp.jstl") {
			modules = [
				"jakarta.servlet.jsp.jstl-api"
			]
		}
	}
	library("Jakarta Transaction", "2.0.1") {
		group("jakarta.transaction") {
			modules = [
				"jakarta.transaction-api"
			]
		}
	}
	library("Jakarta Validation", "3.0.1") {
		group("jakarta.validation") {
			modules = [
				"jakarta.validation-api"
			]
		}
	}
	library("Jakarta WebSocket", "2.0.0") {
		prohibit("[2.1.0,)") {
			because "it exceeds our Jakarta EE 9 baseline"
		}
		group("jakarta.websocket") {
			modules = [
				"jakarta.websocket-api"
			]
		}
	}
	library("Jakarta WS RS", "3.0.0") {
		prohibit("[3.1.0,)") {
			because "it exceeds our Jakarta EE 9 baseline"
		}
		group("jakarta.ws.rs") {
			modules = [
				"jakarta.ws.rs-api"
			]
		}
	}
	library("Jakarta XML Bind", "3.0.1") {
		prohibit("[4.0.0-RC1,)") {
			because "it exceeds our Jakarta EE 9 baseline"
		}
		group("jakarta.xml.bind") {
			modules = [
				"jakarta.xml.bind-api"
			]
		}
	}
	library("Jakarta XML SOAP", "2.0.1") {
		prohibit("[3.0.0-RC1,)") {
			because "it exceeds our Jakarta EE 9 baseline"
		}
		group("jakarta.xml.soap") {
			modules = [
					"jakarta.xml.soap-api"
			]
		}
	}
	library("Jakarta XML WS", "3.0.1") {
		prohibit("[4.0.0-RC1,)") {
			because "it exceeds our Jakarta EE 9 baseline"
		}
		group("jakarta.xml.ws") {
			modules = [
				"jakarta.xml.ws-api"
			]
		}
	}
	library("Janino", "3.1.7") {
		group("org.codehaus.janino") {
			modules = [
				"commons-compiler",
				"commons-compiler-jdk",
				"janino"
			]
		}
	}
	library("Javax Cache", "1.1.1") {
		group("javax.cache") {
			modules = [
				"cache-api"
			]
		}
	}
	library("Javax Money", "1.1") {
		group("javax.money") {
			modules = [
				"money-api"
			]
		}
	}
	library("Jaxen", "1.2.0") {
		group("jaxen") {
			modules = [
				"jaxen"
			]
		}
	}
	library("Jaybird", "4.0.6.java8") {
		group("org.firebirdsql.jdbc") {
			modules = [
				"jaybird",
				"jaybird-jdk18"
			]
		}
	}
	library("JBoss Logging", "3.5.0.Final") {
		group("org.jboss.logging") {
			modules = [
				"jboss-logging"
			]
		}
	}
	library("JDOM2", "2.0.6.1") {
		group("org.jdom") {
			modules = [
				"jdom2"
			]
		}
	}
	library("Jedis", "3.8.0") {
		group("redis.clients") {
			modules = [
				"jedis"
			]
		}
	}
	library("Jetty EL", "10.0.14") {
		group("org.mortbay.jasper") {
			modules = [
				"apache-el"
			]
		}
	}
	library("Jetty Reactive HTTPClient", "3.0.5") {
		group("org.eclipse.jetty") {
			modules = [
				"jetty-reactive-httpclient"
			]
		}
	}
	library("Jetty", "11.0.9") {
		group("org.eclipse.jetty") {
			imports = [
				"jetty-bom"
			]
		}
	}
	library("JMustache", "1.15") {
		group("com.samskivert") {
			modules = [
				"jmustache"
			]
		}
	}
	library("jOOQ", "3.16.6") {
		group("org.jooq") {
			modules = [
				"jooq",
				"jooq-codegen",
				"jooq-kotlin",
				"jooq-meta"
			]
			plugins = [
				"jooq-codegen-maven"
			]
		}
	}
	library("Json Path", "2.7.0") {
		group("com.jayway.jsonpath") {
			modules = [
				"json-path",
				"json-path-assert"
			]
		}
	}
	library("Json-smart", "2.4.8") {
		group("net.minidev") {
			modules = [
				"json-smart"
			]
		}
	}
	library("JsonAssert", "1.5.0") {
		group("org.skyscreamer") {
			modules = [
				"jsonassert"
			]
		}
	}
	library("JSTL", "1.2") {
		group("javax.servlet") {
			modules = [
				"jstl"
			]
		}
	}
	library("JTDS", "1.3.1") {
		group("net.sourceforge.jtds") {
			modules = [
				"jtds"
			]
		}
	}
	library("JUnit", "4.13.2") {
		group("junit") {
			modules = [
				"junit"
			]
		}
	}
	library("JUnit Jupiter", "5.8.2") {
		group("org.junit") {
			imports = [
				"junit-bom"
			]
		}
	}
	library("Kafka", "3.1.1") {
		group("org.apache.kafka") {
			modules = [
				"connect",
				"connect-api",
				"connect-basic-auth-extension",
				"connect-file",
				"connect-json",
				"connect-mirror",
				"connect-mirror-client",
				"connect-runtime",
				"connect-transforms",
				"generator",
				"kafka-clients",
				"kafka-clients" {
					classifier = "test"
				},
				"kafka-log4j-appender",
				"kafka-metadata",
				"kafka-raft",
				"kafka-server-common",
				"kafka-shell",
				"kafka-storage",
				"kafka-storage-api",
				"kafka-streams",
				"kafka-streams-scala_2.12",
				"kafka-streams-scala_2.13",
				"kafka-streams-test-utils",
				"kafka-tools",
				"kafka_2.12",
				"kafka_2.12" {
					classifier = "test"
				},
				"kafka_2.13",
				"kafka_2.13" {
					classifier = "test"
				},
				"trogdor"
			]
		}
	}
	library("Kotlin", "${kotlinVersion}") {
		group("org.jetbrains.kotlin") {
			imports = [
				"kotlin-bom"
			]
			plugins = [
				"kotlin-maven-plugin"
			]
		}
	}
	library("Kotlin Coroutines", "1.6.1") {
		group("org.jetbrains.kotlinx") {
			imports = [
				"kotlinx-coroutines-bom"
			]
		}
	}
	library("Lettuce", "6.1.8.RELEASE") {
		group("io.lettuce") {
			modules = [
				"lettuce-core"
			]
		}
	}
	library("Liquibase", "4.10.0") {
		group("org.liquibase") {
			modules = [
				"liquibase-cdi",
				"liquibase-core"
			]
			plugins = [
				"liquibase-maven-plugin"
			]
		}
	}
	library("Log4j2", "2.17.2") {
		group("org.apache.logging.log4j") {
			imports = [
				"log4j-bom"
			]
		}
	}
	library("Logback", "1.2.11") {
		group("ch.qos.logback") {
			modules = [
				"logback-access",
				"logback-classic",
				"logback-core"
			]
		}
	}
	library("Lombok", "1.18.24") {
		group("org.projectlombok") {
			modules = [
				"lombok"
			]
		}
	}
	library("MariaDB", "3.0.4") {
		group("org.mariadb.jdbc") {
			modules = [
				"mariadb-java-client"
			]
		}
	}
	library("Maven AntRun Plugin", "3.1.0") {
		group("org.apache.maven.plugins") {
			plugins = [
				"maven-antrun-plugin"
			]
		}
	}
	library("Maven Assembly Plugin", "3.3.0") {
		group("org.apache.maven.plugins") {
			plugins = [
				"maven-assembly-plugin"
			]
		}
	}
	library("Maven Clean Plugin", "3.2.0") {
		group("org.apache.maven.plugins") {
			plugins = [
				"maven-clean-plugin"
			]
		}
	}
	library("Maven Compiler Plugin", "3.10.1") {
		group("org.apache.maven.plugins") {
			plugins = [
				"maven-compiler-plugin"
			]
		}
	}
	library("Maven Dependency Plugin", "3.3.0") {
		group("org.apache.maven.plugins") {
			plugins = [
				"maven-dependency-plugin"
			]
		}
	}
	library("Maven Deploy Plugin", "2.8.2") {
		group("org.apache.maven.plugins") {
			plugins = [
				"maven-deploy-plugin"
			]
		}
	}
	library("Maven Enforcer Plugin", "3.0.0") {
		group("org.apache.maven.plugins") {
			plugins = [
				"maven-enforcer-plugin"
			]
		}
	}
	library("Maven Failsafe Plugin", "2.22.2") {
		group("org.apache.maven.plugins") {
			plugins = [
				"maven-failsafe-plugin"
			]
		}
	}
	library("Maven Help Plugin", "3.2.0") {
		group("org.apache.maven.plugins") {
			plugins = [
				"maven-help-plugin"
			]
		}
	}
	library("Maven Install Plugin", "2.5.2") {
		group("org.apache.maven.plugins") {
			plugins = [
				"maven-install-plugin"
			]
		}
	}
	library("Maven Invoker Plugin", "3.2.2") {
		group("org.apache.maven.plugins") {
			plugins = [
				"maven-invoker-plugin"
			]
		}
	}
	library("Maven Jar Plugin", "3.2.2") {
		group("org.apache.maven.plugins") {
			plugins = [
				"maven-jar-plugin"
			]
		}
	}
	library("Maven Javadoc Plugin", "3.4.0") {
		group("org.apache.maven.plugins") {
			plugins = [
				"maven-javadoc-plugin"
			]
		}
	}
	library("Maven Resources Plugin", "3.2.0") {
		group("org.apache.maven.plugins") {
			plugins = [
				"maven-resources-plugin"
			]
		}
	}
	library("Maven Shade Plugin", "3.3.0") {
		group("org.apache.maven.plugins") {
			plugins = [
				"maven-shade-plugin"
			]
		}
	}
	library("Maven Source Plugin", "3.2.1") {
		group("org.apache.maven.plugins") {
			plugins = [
				"maven-source-plugin"
			]
		}
	}
	library("Maven Surefire Plugin", "2.22.2") {
		group("org.apache.maven.plugins") {
			plugins = [
				"maven-surefire-plugin"
			]
		}
	}
	library("Maven War Plugin", "3.3.2") {
		group("org.apache.maven.plugins") {
			plugins = [
				"maven-war-plugin"
			]
		}
	}
	library("Micrometer", "1.10.0-M2") {
		group("io.micrometer") {
			modules = [
				"micrometer-registry-stackdriver" {
					exclude group: "javax.annotation", module: "javax.annotation-api"
				}
			]
			imports = [
				"micrometer-bom"
			]
		}
	}
	library("Micrometer Tracing", "1.0.0-M5") {
		group("io.micrometer") {
			imports = [
				"micrometer-tracing-bom"
			]
		}
	}
	library("MIMEPull", "1.10.0") {
		group("org.jvnet.mimepull") {
			modules = [
				"mimepull"
			]
		}
	}
	library("Mockito", "4.5.1") {
		group("org.mockito") {
			imports = [
				"mockito-bom"
			]
		}
	}
	library("MongoDB", "4.6.0") {
		group("org.mongodb") {
			modules = [
				"bson",
				"mongodb-driver-core",
				"mongodb-driver-legacy",
				"mongodb-driver-reactivestreams",
				"mongodb-driver-sync"
			]
		}
	}
	library("MSSQL JDBC", "10.2.1.jre17") {
		group("com.microsoft.sqlserver") {
			modules = [
				"mssql-jdbc"
			]
		}
	}
	library("MySQL", "8.0.29") {
		group("mysql") {
			modules = [
				"mysql-connector-java" {
					exclude group: "com.google.protobuf", module: "protobuf-java"
				}
			]
		}
	}
	library("Native Build Tools Plugin", "0.9.11") {
		group("org.graalvm.buildtools") {
			plugins = [
					"native-maven-plugin"
			]
		}
	}
	library("NekoHTML", "1.9.22") {
		group("net.sourceforge.nekohtml") {
			modules = [
				"nekohtml"
			]
		}
	}
	library("Neo4j Java Driver", "4.4.5") {
		group("org.neo4j.driver") {
			modules = [
				"neo4j-java-driver"
			]
		}
	}
	library("Netty", "4.1.77.Final") {
		group("io.netty") {
			imports = [
				"netty-bom"
			]
		}
	}
	library("OkHttp", "4.9.3") {
		group("com.squareup.okhttp3") {
			imports = [
				"okhttp-bom"
			]
		}
	}
	library("OpenTelemetry", "1.14.0") {
		group("io.opentelemetry") {
			imports = [
				"opentelemetry-bom"
			]
		}
	}
	library("Oracle Database", "21.5.0.0") {
		group("com.oracle.database.jdbc") {
			imports = [
				"ojdbc-bom"
			]
		}
	}
	library("Pooled JMS", "3.0.0") {
		group("org.messaginghub") {
			modules = [
				"pooled-jms"
			]
		}
	}
	library("Postgresql", "42.3.5") {
		group("org.postgresql") {
			modules = [
				"postgresql"
			]
		}
	}
	library("Prometheus Client", "0.15.0") {
		group("io.prometheus") {
			imports = [
				"simpleclient_bom"
			]
		}
	}
	library("Quartz", "2.3.2") {
		group("org.quartz-scheduler") {
			modules = [
				"quartz" {
					exclude group: "com.mchange", module: "c3p0"
					exclude group: "com.zaxxer", module: "*"
				},
				"quartz-jobs"
			]
		}
	}
	library("QueryDSL", "5.0.0") {
		group("com.querydsl") {
			imports = [
				"querydsl-bom"
			]
		}
	}
	library("R2DBC Bom", "Borca-SR1") {
		group("io.r2dbc") {
			imports = [
					"r2dbc-bom"
			]
		}
	}
	library("Rabbit AMQP Client", "5.14.2") {
		group("com.rabbitmq") {
			modules = [
				"amqp-client"
			]
		}
	}
	library("Rabbit Stream Client", "0.5.0") {
		group("com.rabbitmq") {
			modules = [
					"stream-client"
			]
		}
	}
	library("Reactive Streams", "1.0.3") {
		group("org.reactivestreams") {
			modules = [
				"reactive-streams"
			]
		}
	}
	library("Reactor Bom", "2022.0.0-M2") {
		group("io.projectreactor") {
			imports = [
				"reactor-bom"
			]
		}
	}
	library("REST Assured", "5.0.1") {
		group("io.rest-assured") {
			modules = [
				"json-path",
				"json-schema-validator",
				"rest-assured",
				"scala-support",
				"spring-mock-mvc",
				"spring-web-test-client",
				"xml-path"
			]
		}
	}
	library("RSocket", "1.1.2") {
		group("io.rsocket") {
			imports = [
				"rsocket-bom"
			]
		}
	}
	library("RxJava3", "3.1.4") {
		group("io.reactivex.rxjava3") {
			modules = [
				"rxjava"
			]
		}
	}
	library("Spring Boot", "${version}") {
		group("org.springframework.boot") {
			modules = [
				"spring-boot",
				"spring-boot-test",
				"spring-boot-test-autoconfigure",
				"spring-boot-actuator",
				"spring-boot-actuator-autoconfigure",
				"spring-boot-autoconfigure",
				"spring-boot-autoconfigure-processor",
				"spring-boot-buildpack-platform",
				"spring-boot-configuration-metadata",
				"spring-boot-configuration-processor",
				"spring-boot-devtools",
				"spring-boot-jarmode-layertools",
				"spring-boot-loader",
				"spring-boot-loader-tools",
				"spring-boot-properties-migrator",
				"spring-boot-starter",
				"spring-boot-starter-actuator",
				"spring-boot-starter-amqp",
				"spring-boot-starter-aop",
				"spring-boot-starter-artemis",
				"spring-boot-starter-batch",
				"spring-boot-starter-cache",
				"spring-boot-starter-data-cassandra",
				"spring-boot-starter-data-cassandra-reactive",
				"spring-boot-starter-data-couchbase",
				"spring-boot-starter-data-couchbase-reactive",
				"spring-boot-starter-data-elasticsearch",
				"spring-boot-starter-data-jdbc",
				"spring-boot-starter-data-jpa",
				"spring-boot-starter-data-ldap",
				"spring-boot-starter-data-mongodb",
				"spring-boot-starter-data-mongodb-reactive",
				"spring-boot-starter-data-r2dbc",
				"spring-boot-starter-data-redis",
				"spring-boot-starter-data-redis-reactive",
				"spring-boot-starter-data-neo4j",
				"spring-boot-starter-data-rest",
				"spring-boot-starter-freemarker",
				"spring-boot-starter-groovy-templates",
				"spring-boot-starter-hateoas",
				"spring-boot-starter-integration",
				"spring-boot-starter-jdbc",
				"spring-boot-starter-jetty",
				"spring-boot-starter-jooq",
				"spring-boot-starter-json",
				"spring-boot-starter-log4j2",
				"spring-boot-starter-logging",
				"spring-boot-starter-mail",
				"spring-boot-starter-mustache",
				"spring-boot-starter-oauth2-client",
				"spring-boot-starter-oauth2-resource-server",
				"spring-boot-starter-quartz",
				"spring-boot-starter-reactor-netty",
				"spring-boot-starter-rsocket",
				"spring-boot-starter-security",
				"spring-boot-starter-test",
				"spring-boot-starter-thymeleaf",
				"spring-boot-starter-tomcat",
				"spring-boot-starter-undertow",
				"spring-boot-starter-validation",
				"spring-boot-starter-web",
				"spring-boot-starter-webflux",
				"spring-boot-starter-websocket",
				"spring-boot-starter-web-services"
			]
			plugins = [
				"spring-boot-maven-plugin"
			]
		}
	}
	library("SAAJ Impl", "2.0.1") {
		prohibit("[3.0.0-M1,)") {
			because "it exceeds our Jakarta EE 9 baseline"
		}
		group("com.sun.xml.messaging.saaj") {
			modules = [
				"saaj-impl"
			]
		}
	}
	library("Selenium", "4.1.4") {
		group("org.seleniumhq.selenium") {
			modules = [
				"selenium-api",
				"selenium-chrome-driver",
				"selenium-edge-driver",
				"selenium-firefox-driver",
				"selenium-ie-driver",
				"selenium-java",
				"selenium-opera-driver",
				"selenium-remote-driver",
				"selenium-safari-driver",
				"selenium-support"
			]
		}
	}
	library("Selenium HtmlUnit", "3.61.0") {
		group("org.seleniumhq.selenium") {
			modules = [
				"htmlunit-driver"
			]
		}
	}
	library("SendGrid", "4.9.1") {
		group("com.sendgrid") {
			modules = [
				"sendgrid-java"
			]
		}
	}
	library("Servlet API", "4.0.1") {
		group("javax.servlet") {
			modules = [
				"javax.servlet-api"
			]
		}
	}
	library("SLF4J", "1.7.36") {
		group("org.slf4j") {
			modules = [
				"jcl-over-slf4j",
				"jul-to-slf4j",
				"log4j-over-slf4j",
				"slf4j-api",
				"slf4j-ext",
				"slf4j-jcl",
				"slf4j-jdk14",
				"slf4j-log4j12",
				"slf4j-nop",
				"slf4j-simple"
			]
		}
	}
	library("SnakeYAML", "1.30") {
		group("org.yaml") {
			modules = [
				"snakeyaml"
			]
		}
	}
	library("Solr", "8.11.1") {
		group("org.apache.solr") {
			modules = [
				"solr-analysis-extras",
				"solr-analytics",
				"solr-cell",
				"solr-core",
				"solr-dataimporthandler",
				"solr-dataimporthandler-extras",
				"solr-gcs-repository",
				"solr-jaegertracer-configurator",
				"solr-langid",
				"solr-ltr",
				"solr-prometheus-exporter",
				"solr-s3-repository",
				"solr-solrj" {
					exclude group: "org.slf4j", module: "jcl-over-slf4j"
				},
				"solr-test-framework",
				"solr-velocity"
			]
		}
	}
	library("Spring AMQP", "3.0.0-M3") {
		group("org.springframework.amqp") {
			modules = [
				"spring-amqp",
				"spring-rabbit",
				"spring-rabbit-stream",
				"spring-rabbit-junit",
				"spring-rabbit-test"
			]
		}
	}
	library("Spring Batch", "5.0.0-SNAPSHOT") {
		group("org.springframework.batch") {
			modules = [
				"spring-batch-core",
				"spring-batch-infrastructure",
				"spring-batch-integration",
				"spring-batch-test"
			]
		}
	}
	library("Spring Data Bom", "2022.0.0-M4") {
		group("org.springframework.data") {
			imports = [
				"spring-data-bom"
			]
		}
	}
	library("Spring Framework", "6.0.0-M4") {
		group("org.springframework") {
			imports = [
				"spring-framework-bom"
			]
		}
	}
	library("Spring HATEOAS", "2.0.0-M3") {
		group("org.springframework.hateoas") {
			modules = [
				"spring-hateoas"
			]
		}
	}
	library("Spring Integration", "6.0.0-SNAPSHOT") {
		group("org.springframework.integration") {
			imports = [
				"spring-integration-bom"
			]
		}
	}
	library("Spring Kafka", "3.0.0-SNAPSHOT") {
		group("org.springframework.kafka") {
			modules = [
				"spring-kafka",
				"spring-kafka-test"
			]
		}
	}
	library("Spring LDAP", "3.0.0-M2") {
		group("org.springframework.ldap") {
			modules = [
				"spring-ldap-core",
				"spring-ldap-core-tiger",
				"spring-ldap-ldif-batch",
				"spring-ldap-ldif-core",
				"spring-ldap-odm",
				"spring-ldap-test"
			]
		}
	}
	library("Spring RESTDocs", "3.0.0-M3") {
		group("org.springframework.restdocs") {
			modules = [
				"spring-restdocs-asciidoctor",
				"spring-restdocs-core",
				"spring-restdocs-mockmvc",
				"spring-restdocs-restassured",
				"spring-restdocs-webtestclient"
			]
		}
	}
	library("Spring Retry", "1.3.3") {
		group("org.springframework.retry") {
			modules = [
				"spring-retry"
			]
		}
	}
	library("Spring Security", "6.0.0-M4") {
		group("org.springframework.security") {
			imports = [
				"spring-security-bom"
			]
		}
	}
	library("Spring Session Bom", "2022.0.0-SNAPSHOT") {
		group("org.springframework.session") {
			imports = [
				"spring-session-bom"
			]
		}
	}
	library("Spring WS", "4.0.0-M2") {
		group("org.springframework.ws") {
			modules = [
				"spring-ws-core",
				"spring-ws-security",
				"spring-ws-support",
				"spring-ws-test",
				"spring-xml"
			]
		}
	}
	library("SQLite JDBC", "3.36.0.3") {
		group("org.xerial") {
			modules = [
				"sqlite-jdbc"
			]
		}
	}
	library("Sun Mail", "2.0.1") {
		group("com.sun.mail") {
			modules = [
				"jakarta.mail"
			]
		}
	}
	library("Thymeleaf", "3.1.0.M1") {
		group("org.thymeleaf") {
			modules = [
				"thymeleaf",
				"thymeleaf-spring6"
			]
		}
	}
	library("Thymeleaf Extras Data Attribute", "2.0.1") {
		group("com.github.mxab.thymeleaf.extras") {
			modules = [
				"thymeleaf-extras-data-attribute"
			]
		}
	}
	library("Thymeleaf Extras Java8Time", "3.0.4.RELEASE") {
		group("org.thymeleaf.extras") {
			modules = [
				"thymeleaf-extras-java8time"
			]
		}
	}
	library("Thymeleaf Extras SpringSecurity", "3.1.0.M1") {
		group("org.thymeleaf.extras") {
			modules = [
				"thymeleaf-extras-springsecurity6"
			]
		}
	}
	library("Thymeleaf Layout Dialect", "3.1.0") {
		group("nz.net.ultraq.thymeleaf") {
			modules = [
				"thymeleaf-layout-dialect"
			]
		}
	}
	library("Tomcat", "${tomcatVersion}") {
		group("org.apache.tomcat") {
			modules = [
				"tomcat-annotations-api",
				"tomcat-jdbc",
				"tomcat-jsp-api"
			]
		}
		group("org.apache.tomcat.embed") {
			modules = [
				"tomcat-embed-core",
				"tomcat-embed-el",
				"tomcat-embed-jasper",
				"tomcat-embed-websocket"
			]
		}
	}
	library("UnboundID LDAPSDK", "6.0.5") {
		group("com.unboundid") {
			modules = [
				"unboundid-ldapsdk"
			]
		}
	}
	library("Undertow", "2.2.17.Final") {
		group("io.undertow") {
			modules = [
				"undertow-core",
				"undertow-servlet-jakarta",
				"undertow-websockets-jsr-jakarta"
			]
		}
	}
	library("Versions Maven Plugin", "2.10.0") {
		group("org.codehaus.mojo") {
			plugins = [
				"versions-maven-plugin"
			]
		}
	}
	library("WebJars Locator Core", "0.50") {
		group("org.webjars") {
			modules = [
				"webjars-locator-core"
			]
		}
	}
	library("WSDL4j", "1.6.3") {
		group("wsdl4j") {
			modules = [
				"wsdl4j"
			]
		}
	}
	library("XML Maven Plugin", "1.0.2") {
		group("org.codehaus.mojo") {
			plugins = [
				"xml-maven-plugin"
			]
		}
	}
	library("XmlUnit2", "2.9.0") {
		group("org.xmlunit") {
			modules = [
				"xmlunit-assertj",
				"xmlunit-core",
				"xmlunit-legacy",
				"xmlunit-matchers",
				"xmlunit-placeholders"
			]
		}
	}
	library("Yasson", "2.0.4") {
		prohibit("[3.0.0-RC1,)") {
			because "it exceeds our Jakarta EE 9 baseline"
		}
		group("org.eclipse") {
			modules = [
				"yasson"
			]
		}
	}
	library("Zipkin", "2.16.3") {
		group("io.zipkin.reporter2") {
			modules = [
				"zipkin-sender-urlconnection"
			]
		}
	}
}

generateMetadataFileForMavenPublication {
	enabled = false
}<|MERGE_RESOLUTION|>--- conflicted
+++ resolved
@@ -28,26 +28,12 @@
 		group("org.apache.activemq") {
 			modules = [
 				"artemis-amqp-protocol",
-<<<<<<< HEAD
 				"artemis-commons",
 				"artemis-core-client",
 				"artemis-jakarta-client",
 				"artemis-jakarta-server",
-=======
-				"artemis-commons" {
-					exclude group: "commons-logging", module: "commons-logging"
-				},
-				"artemis-core-client" {
-					exclude group: "org.apache.geronimo.specs", module: "geronimo-json_1.0_spec"
-				},
+				"artemis-jakarta-service-extensions"
 				"artemis-jdbc-store",
-				"artemis-jms-client" {
-					exclude group: "org.apache.geronimo.specs", module: "geronimo-json_1.0_spec"
-				},
-				"artemis-jms-server" {
-					exclude group: "org.apache.geronimo.specs", module: "geronimo-json_1.0_spec"
-				},
->>>>>>> 57598490
 				"artemis-journal",
 				"artemis-quorum-api",
 				"artemis-selector",
