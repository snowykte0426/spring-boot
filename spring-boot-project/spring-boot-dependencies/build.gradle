--- conflicted
+++ resolved
@@ -1315,11 +1315,7 @@
 			releaseNotes("https://github.com/micrometer-metrics/tracing/releases/tag/v{version}")
 		}
 	}
-<<<<<<< HEAD
-	library("Mockito", "5.11.0") {
-=======
 	library("Mockito", "${mockitoVersion}") {
->>>>>>> 9836011f
 		group("org.mockito") {
 			imports = [
 				"mockito-bom"
