/*
 * Copyright 2012-2019 the original author or authors.
 *
 * Licensed under the Apache License, Version 2.0 (the "License");
 * you may not use this file except in compliance with the License.
 * You may obtain a copy of the License at
 *
 *      https://www.apache.org/licenses/LICENSE-2.0
 *
 * Unless required by applicable law or agreed to in writing, software
 * distributed under the License is distributed on an "AS IS" BASIS,
 * WITHOUT WARRANTIES OR CONDITIONS OF ANY KIND, either express or implied.
 * See the License for the specific language governing permissions and
 * limitations under the License.
 */

package org.springframework.boot.actuate.web.trace.reactive;

import java.security.Principal;
import java.util.Set;

import reactor.core.publisher.Mono;

import org.springframework.boot.actuate.trace.http.HttpExchangeTracer;
import org.springframework.boot.actuate.trace.http.HttpTrace;
import org.springframework.boot.actuate.trace.http.HttpTraceRepository;
import org.springframework.boot.actuate.trace.http.Include;
import org.springframework.core.Ordered;
import org.springframework.web.server.ServerWebExchange;
import org.springframework.web.server.WebFilter;
import org.springframework.web.server.WebFilterChain;
import org.springframework.web.server.WebSession;

/**
 * A {@link WebFilter} for tracing HTTP requests.
 *
 * @author Andy Wilkinson
 * @since 2.0.0
 */
public class HttpTraceWebFilter implements WebFilter, Ordered {

	private static final Object NONE = new Object();

	// Not LOWEST_PRECEDENCE, but near the end, so it has a good chance of catching all
	// enriched headers, but users can add stuff after this if they want to
	private int order = Ordered.LOWEST_PRECEDENCE - 10;

	private final HttpTraceRepository repository;

	private final HttpExchangeTracer tracer;

	private final Set<Include> includes;

	public HttpTraceWebFilter(HttpTraceRepository repository, HttpExchangeTracer tracer, Set<Include> includes) {
		this.repository = repository;
		this.tracer = tracer;
		this.includes = includes;
	}

	@Override
	public int getOrder() {
		return this.order;
	}

	public void setOrder(int order) {
		this.order = order;
	}

	@Override
	public Mono<Void> filter(ServerWebExchange exchange, WebFilterChain chain) {
		Mono<?> principal = (this.includes.contains(Include.PRINCIPAL)
				? exchange.getPrincipal().cast(Object.class).defaultIfEmpty(NONE) : Mono.just(NONE));
		Mono<?> session = (this.includes.contains(Include.SESSION_ID) ? exchange.getSession() : Mono.just(NONE));
		return Mono.zip(principal, session).flatMap((tuple) -> filter(exchange, chain,
				asType(tuple.getT1(), Principal.class), asType(tuple.getT2(), WebSession.class)));
	}

	private <T> T asType(Object object, Class<T> type) {
		if (type.isInstance(object)) {
			return type.cast(object);
		}
		return null;
	}

<<<<<<< HEAD
	private Mono<Void> filter(ServerWebExchange exchange, WebFilterChain chain,
			Principal principal, WebSession session) {
		ServerWebExchangeTraceableRequest request = new ServerWebExchangeTraceableRequest(
				exchange);
		final HttpTrace trace = this.tracer.receivedRequest(request);
		exchange.getResponse().beforeCommit(() -> {
			TraceableServerHttpResponse response = new TraceableServerHttpResponse(
					exchange.getResponse());
			this.tracer.sendingResponse(trace, response, () -> principal,
					() -> getStartedSessionId(session));
=======
	private Mono<Void> filter(ServerWebExchange exchange, WebFilterChain chain, Principal principal,
			WebSession session) {
		ServerWebExchangeTraceableRequest request = new ServerWebExchangeTraceableRequest(exchange);
		HttpTrace trace = this.tracer.receivedRequest(request);
		return chain.filter(exchange).doAfterSuccessOrError((aVoid, ex) -> {
			TraceableServerHttpResponse response = new TraceableServerHttpResponse((ex != null)
					? new CustomStatusResponseDecorator(ex, exchange.getResponse()) : exchange.getResponse());
			this.tracer.sendingResponse(trace, response, () -> principal, () -> getStartedSessionId(session));
>>>>>>> c6c139d9
			this.repository.add(trace);
			return Mono.empty();
		});
		return chain.filter(exchange);
	}

	private String getStartedSessionId(WebSession session) {
		return (session != null && session.isStarted()) ? session.getId() : null;
	}

<<<<<<< HEAD
=======
	private static final class CustomStatusResponseDecorator extends ServerHttpResponseDecorator {

		private final HttpStatus status;

		private CustomStatusResponseDecorator(Throwable ex, ServerHttpResponse delegate) {
			super(delegate);
			this.status = (ex instanceof ResponseStatusException) ? ((ResponseStatusException) ex).getStatus()
					: HttpStatus.INTERNAL_SERVER_ERROR;
		}

		@Override
		public HttpStatus getStatusCode() {
			return this.status;
		}

	}

>>>>>>> c6c139d9
}<|MERGE_RESOLUTION|>--- conflicted
+++ resolved
@@ -82,27 +82,13 @@
 		return null;
 	}
 
-<<<<<<< HEAD
-	private Mono<Void> filter(ServerWebExchange exchange, WebFilterChain chain,
-			Principal principal, WebSession session) {
-		ServerWebExchangeTraceableRequest request = new ServerWebExchangeTraceableRequest(
-				exchange);
-		final HttpTrace trace = this.tracer.receivedRequest(request);
-		exchange.getResponse().beforeCommit(() -> {
-			TraceableServerHttpResponse response = new TraceableServerHttpResponse(
-					exchange.getResponse());
-			this.tracer.sendingResponse(trace, response, () -> principal,
-					() -> getStartedSessionId(session));
-=======
 	private Mono<Void> filter(ServerWebExchange exchange, WebFilterChain chain, Principal principal,
 			WebSession session) {
 		ServerWebExchangeTraceableRequest request = new ServerWebExchangeTraceableRequest(exchange);
-		HttpTrace trace = this.tracer.receivedRequest(request);
-		return chain.filter(exchange).doAfterSuccessOrError((aVoid, ex) -> {
-			TraceableServerHttpResponse response = new TraceableServerHttpResponse((ex != null)
-					? new CustomStatusResponseDecorator(ex, exchange.getResponse()) : exchange.getResponse());
+		final HttpTrace trace = this.tracer.receivedRequest(request);
+		exchange.getResponse().beforeCommit(() -> {
+			TraceableServerHttpResponse response = new TraceableServerHttpResponse(exchange.getResponse());
 			this.tracer.sendingResponse(trace, response, () -> principal, () -> getStartedSessionId(session));
->>>>>>> c6c139d9
 			this.repository.add(trace);
 			return Mono.empty();
 		});
@@ -113,24 +99,4 @@
 		return (session != null && session.isStarted()) ? session.getId() : null;
 	}
 
-<<<<<<< HEAD
-=======
-	private static final class CustomStatusResponseDecorator extends ServerHttpResponseDecorator {
-
-		private final HttpStatus status;
-
-		private CustomStatusResponseDecorator(Throwable ex, ServerHttpResponse delegate) {
-			super(delegate);
-			this.status = (ex instanceof ResponseStatusException) ? ((ResponseStatusException) ex).getStatus()
-					: HttpStatus.INTERNAL_SERVER_ERROR;
-		}
-
-		@Override
-		public HttpStatus getStatusCode() {
-			return this.status;
-		}
-
-	}
-
->>>>>>> c6c139d9
 }