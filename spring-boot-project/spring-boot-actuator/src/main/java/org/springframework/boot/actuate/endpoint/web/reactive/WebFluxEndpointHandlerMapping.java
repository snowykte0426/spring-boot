--- conflicted
+++ resolved
@@ -1,9 +1,5 @@
 /*
-<<<<<<< HEAD
- * Copyright 2012-2022 the original author or authors.
-=======
  * Copyright 2012-2023 the original author or authors.
->>>>>>> df5898a1
  *
  * Licensed under the Apache License, Version 2.0 (the "License");
  * you may not use this file except in compliance with the License.
@@ -90,18 +86,11 @@
 		@ResponseBody
 		@Reflective
 		public Map<String, Map<String, Link>> links(ServerWebExchange exchange) {
-<<<<<<< HEAD
-			String requestUri = UriComponentsBuilder.fromUri(exchange.getRequest().getURI()).replaceQuery(null)
-					.toUriString();
-			Map<String, Link> links = WebFluxEndpointHandlerMapping.this.linksResolver.resolveLinks(requestUri);
-			return OperationResponseBody.of(Collections.singletonMap("_links", links));
-=======
 			String requestUri = UriComponentsBuilder.fromUri(exchange.getRequest().getURI())
 				.replaceQuery(null)
 				.toUriString();
-			return Collections.singletonMap("_links",
-					WebFluxEndpointHandlerMapping.this.linksResolver.resolveLinks(requestUri));
->>>>>>> df5898a1
+			Map<String, Link> links = WebFluxEndpointHandlerMapping.this.linksResolver.resolveLinks(requestUri);
+			return OperationResponseBody.of(Collections.singletonMap("_links", links));
 		}
 
 		@Override
