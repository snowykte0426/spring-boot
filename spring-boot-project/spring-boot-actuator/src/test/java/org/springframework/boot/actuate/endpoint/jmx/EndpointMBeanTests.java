--- conflicted
+++ resolved
@@ -54,30 +54,21 @@
 
 	private static final String[] NO_SIGNATURE = {};
 
-<<<<<<< HEAD
-	private TestExposableJmxEndpoint endpoint = new TestExposableJmxEndpoint(
-			new TestJmxOperation());
-=======
-	@Rule
-	public ExpectedException thrown = ExpectedException.none();
-
 	private TestExposableJmxEndpoint endpoint = new TestExposableJmxEndpoint(new TestJmxOperation());
->>>>>>> c6c139d9
 
 	private TestJmxOperationResponseMapper responseMapper = new TestJmxOperationResponseMapper();
 
 	@Test
 	public void createWhenResponseMapperIsNullShouldThrowException() {
-		assertThatIllegalArgumentException().isThrownBy(
-				() -> new EndpointMBean(null, null, mock(ExposableJmxEndpoint.class)))
+		assertThatIllegalArgumentException()
+				.isThrownBy(() -> new EndpointMBean(null, null, mock(ExposableJmxEndpoint.class)))
 				.withMessageContaining("ResponseMapper must not be null");
 	}
 
 	@Test
 	public void createWhenEndpointIsNullShouldThrowException() {
 		assertThatIllegalArgumentException()
-				.isThrownBy(() -> new EndpointMBean(
-						mock(JmxOperationResponseMapper.class), null, null))
+				.isThrownBy(() -> new EndpointMBean(mock(JmxOperationResponseMapper.class), null, null))
 				.withMessageContaining("Endpoint must not be null");
 	}
 
@@ -103,8 +94,7 @@
 		EndpointMBean bean = new EndpointMBean(this.responseMapper, null, endpoint);
 		assertThatExceptionOfType(MBeanException.class)
 				.isThrownBy(() -> bean.invoke("testOperation", NO_PARAMS, NO_SIGNATURE))
-				.withCauseInstanceOf(IllegalStateException.class)
-				.withMessageContaining("test failure");
+				.withCauseInstanceOf(IllegalStateException.class).withMessageContaining("test failure");
 
 	}
 
@@ -117,16 +107,14 @@
 		EndpointMBean bean = new EndpointMBean(this.responseMapper, null, endpoint);
 		assertThatExceptionOfType(MBeanException.class)
 				.isThrownBy(() -> bean.invoke("testOperation", NO_PARAMS, NO_SIGNATURE))
-				.withCauseInstanceOf(UnsupportedOperationException.class)
-				.withMessageContaining("test failure");
+				.withCauseInstanceOf(UnsupportedOperationException.class).withMessageContaining("test failure");
 	}
 
 	@Test
 	public void invokeWhenActionNameIsNotAnOperationShouldThrowException() throws MBeanException, ReflectionException {
 		EndpointMBean bean = createEndpointMBean();
 		assertThatExceptionOfType(ReflectionException.class)
-				.isThrownBy(
-						() -> bean.invoke("missingOperation", NO_PARAMS, NO_SIGNATURE))
+				.isThrownBy(() -> bean.invoke("missingOperation", NO_PARAMS, NO_SIGNATURE))
 				.withCauseInstanceOf(IllegalArgumentException.class)
 				.withMessageContaining("no operation named missingOperation");
 	}
@@ -157,8 +145,7 @@
 		EndpointMBean bean = new EndpointMBean(this.responseMapper, null, endpoint);
 		assertThatExceptionOfType(ReflectionException.class)
 				.isThrownBy(() -> bean.invoke("testOperation", NO_PARAMS, NO_SIGNATURE))
-				.withRootCauseInstanceOf(IllegalArgumentException.class)
-				.withMessageContaining("test failure");
+				.withRootCauseInstanceOf(IllegalArgumentException.class).withMessageContaining("test failure");
 	}
 
 	@Test
@@ -183,8 +170,7 @@
 	public void getAttributeShouldThrowException()
 			throws AttributeNotFoundException, MBeanException, ReflectionException {
 		EndpointMBean bean = createEndpointMBean();
-		assertThatExceptionOfType(AttributeNotFoundException.class)
-				.isThrownBy(() -> bean.getAttribute("test"))
+		assertThatExceptionOfType(AttributeNotFoundException.class).isThrownBy(() -> bean.getAttribute("test"))
 				.withMessageContaining("EndpointMBeans do not support attributes");
 	}
 
