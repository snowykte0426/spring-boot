/*
 * Copyright 2012-2023 the original author or authors.
 *
 * Licensed under the Apache License, Version 2.0 (the "License");
 * you may not use this file except in compliance with the License.
 * You may obtain a copy of the License at
 *
 *      https://www.apache.org/licenses/LICENSE-2.0
 *
 * Unless required by applicable law or agreed to in writing, software
 * distributed under the License is distributed on an "AS IS" BASIS,
 * WITHOUT WARRANTIES OR CONDITIONS OF ANY KIND, either express or implied.
 * See the License for the specific language governing permissions and
 * limitations under the License.
 */

package org.springframework.boot.actuate.endpoint;

import org.junit.jupiter.api.Test;
import org.junit.jupiter.api.extension.ExtendWith;

import org.springframework.boot.test.system.CapturedOutput;
import org.springframework.boot.test.system.OutputCaptureExtension;
import org.springframework.mock.env.MockEnvironment;

import static org.assertj.core.api.Assertions.assertThat;
import static org.assertj.core.api.Assertions.assertThatIllegalArgumentException;

/**
 * Tests for {@link EndpointId}.
 *
 * @author Phillip Webb
 */
@ExtendWith(OutputCaptureExtension.class)
class EndpointIdTests {

	@Test
	void ofWhenNullThrowsException() {
		assertThatIllegalArgumentException().isThrownBy(() -> EndpointId.of(null))
			.withMessage("Value must not be empty");
	}

	@Test
	void ofWhenEmptyThrowsException() {
		assertThatIllegalArgumentException().isThrownBy(() -> EndpointId.of("")).withMessage("Value must not be empty");
	}

	@Test
	void ofWhenContainsSlashThrowsException() {
		assertThatIllegalArgumentException().isThrownBy(() -> EndpointId.of("foo/bar"))
			.withMessage("Value must only contain valid chars");
	}

	@Test
	void ofWhenContainsBackslashThrowsException() {
		assertThatIllegalArgumentException().isThrownBy(() -> EndpointId.of("foo\\bar"))
			.withMessage("Value must only contain valid chars");
	}

	@Test
	void ofWhenHasBadCharThrowsException() {
		assertThatIllegalArgumentException().isThrownBy(() -> EndpointId.of("foo!bar"))
			.withMessage("Value must only contain valid chars");
	}

	@Test
	void ofWhenStartsWithNumberThrowsException() {
		assertThatIllegalArgumentException().isThrownBy(() -> EndpointId.of("1foo"))
			.withMessage("Value must not start with a number");
	}

	@Test
	void ofWhenStartsWithUppercaseLetterThrowsException() {
		assertThatIllegalArgumentException().isThrownBy(() -> EndpointId.of("Foo"))
			.withMessage("Value must not start with an uppercase letter");
	}

	@Test
	void ofWhenContainsDotIsValid() {
		// Ideally we wouldn't support this but there are existing endpoints using the
		// pattern. See gh-14773
		EndpointId endpointId = EndpointId.of("foo.bar");
		assertThat(endpointId).hasToString("foo.bar");
	}

	@Test
	void ofWhenContainsDashIsValid() {
		// Ideally we wouldn't support this but there are existing endpoints using the
		// pattern. See gh-14773
		EndpointId endpointId = EndpointId.of("foo-bar");
		assertThat(endpointId).hasToString("foo-bar");
	}

	@Test
	void ofWhenContainsDeprecatedCharsLogsWarning(CapturedOutput output) {
		EndpointId.resetLoggedWarnings();
		EndpointId.of("foo-bar");
		assertThat(output)
			.contains("Endpoint ID 'foo-bar' contains invalid characters, please migrate to a valid format");
	}

	@Test
	void ofWhenMigratingLegacyNameRemovesDots(CapturedOutput output) {
		EndpointId endpointId = migrateLegacyName("one.two.three");
		assertThat(endpointId).hasToString("onetwothree");
		assertThat(output).doesNotContain("contains invalid characters");
	}

	@Test
	void ofWhenMigratingLegacyNameRemovesHyphens(CapturedOutput output) {
		EndpointId endpointId = migrateLegacyName("one-two-three");
		assertThat(endpointId).hasToString("onetwothree");
		assertThat(output).doesNotContain("contains invalid characters");
	}

	@Test
	void ofWhenMigratingLegacyNameRemovesMixOfDashAndDot(CapturedOutput output) {
		EndpointId endpointId = migrateLegacyName("one.two-three");
		assertThat(endpointId).hasToString("onetwothree");
		assertThat(output).doesNotContain("contains invalid characters");
	}

	private EndpointId migrateLegacyName(String name) {
		EndpointId.resetLoggedWarnings();
		MockEnvironment environment = new MockEnvironment();
		environment.setProperty("management.endpoints.migrate-legacy-ids", "true");
		return EndpointId.of(environment, name);
	}

	@Test
	void equalsAndHashCode() {
		EndpointId one = EndpointId.of("foobar1");
		EndpointId two = EndpointId.of("fooBar1");
		EndpointId three = EndpointId.of("foo-bar1");
		EndpointId four = EndpointId.of("foo.bar1");
		EndpointId five = EndpointId.of("barfoo1");
		EndpointId six = EndpointId.of("foobar2");
<<<<<<< HEAD
		assertThat(one).hasSameHashCodeAs(two);
		assertThat(one).isEqualTo(one).isEqualTo(two).isEqualTo(three).isEqualTo(four).isNotEqualTo(five)
				.isNotEqualTo(six);
=======
		assertThat(one.hashCode()).isEqualTo(two.hashCode());
		assertThat(one).isEqualTo(one)
			.isEqualTo(two)
			.isEqualTo(three)
			.isEqualTo(four)
			.isNotEqualTo(five)
			.isNotEqualTo(six);
>>>>>>> df5898a1
	}

	@Test
	void toLowerCaseStringReturnsLowercase() {
		assertThat(EndpointId.of("fooBar").toLowerCaseString()).isEqualTo("foobar");
	}

	@Test
	void toStringReturnsString() {
		assertThat(EndpointId.of("fooBar")).hasToString("fooBar");
	}

	@Test
	void fromPropertyValueStripsDashes() {
		EndpointId fromPropertyValue = EndpointId.fromPropertyValue("foo-bar");
		assertThat(fromPropertyValue).isEqualTo(EndpointId.of("fooBar"));
	}

}<|MERGE_RESOLUTION|>--- conflicted
+++ resolved
@@ -135,19 +135,13 @@
 		EndpointId four = EndpointId.of("foo.bar1");
 		EndpointId five = EndpointId.of("barfoo1");
 		EndpointId six = EndpointId.of("foobar2");
-<<<<<<< HEAD
 		assertThat(one).hasSameHashCodeAs(two);
-		assertThat(one).isEqualTo(one).isEqualTo(two).isEqualTo(three).isEqualTo(four).isNotEqualTo(five)
-				.isNotEqualTo(six);
-=======
-		assertThat(one.hashCode()).isEqualTo(two.hashCode());
 		assertThat(one).isEqualTo(one)
 			.isEqualTo(two)
 			.isEqualTo(three)
 			.isEqualTo(four)
 			.isNotEqualTo(five)
 			.isNotEqualTo(six);
->>>>>>> df5898a1
 	}
 
 	@Test
