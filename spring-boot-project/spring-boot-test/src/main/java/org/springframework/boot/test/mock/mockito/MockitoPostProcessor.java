--- conflicted
+++ resolved
@@ -176,10 +176,6 @@
 		RootBeanDefinition beanDefinition = createBeanDefinition(definition);
 		String beanName = getBeanName(beanFactory, registry, definition, beanDefinition);
 		String transformedBeanName = BeanFactoryUtils.transformedBeanName(beanName);
-<<<<<<< HEAD
-=======
-		beanDefinition.getConstructorArgumentValues().addIndexedArgumentValue(1, beanName);
->>>>>>> c6c139d9
 		if (registry.containsBeanDefinition(transformedBeanName)) {
 			BeanDefinition existing = registry.getBeanDefinition(transformedBeanName);
 			copyBeanDefinitionDetails(existing, beanDefinition);
@@ -198,77 +194,41 @@
 	private RootBeanDefinition createBeanDefinition(MockDefinition mockDefinition) {
 		RootBeanDefinition definition = new RootBeanDefinition(mockDefinition.getTypeToMock().resolve());
 		definition.setTargetType(mockDefinition.getTypeToMock());
-<<<<<<< HEAD
-=======
-		definition.setFactoryBeanName(BEAN_NAME);
-		definition.setFactoryMethodName("createMock");
-		definition.getConstructorArgumentValues().addIndexedArgumentValue(0, mockDefinition);
->>>>>>> c6c139d9
 		if (mockDefinition.getQualifier() != null) {
 			mockDefinition.getQualifier().applyTo(definition);
 		}
 		return definition;
 	}
 
-<<<<<<< HEAD
-	private String getBeanName(ConfigurableListableBeanFactory beanFactory,
-			BeanDefinitionRegistry registry, MockDefinition mockDefinition,
-			RootBeanDefinition beanDefinition) {
-=======
-	/**
-	 * Factory method used by defined beans to actually create the mock.
-	 * @param mockDefinition the mock definition
-	 * @param name the bean name
-	 * @return the mock instance
-	 */
-	protected final Object createMock(MockDefinition mockDefinition, String name) {
-		return mockDefinition.createMock(name + " bean");
-	}
-
 	private String getBeanName(ConfigurableListableBeanFactory beanFactory, BeanDefinitionRegistry registry,
 			MockDefinition mockDefinition, RootBeanDefinition beanDefinition) {
->>>>>>> c6c139d9
 		if (StringUtils.hasLength(mockDefinition.getName())) {
 			return mockDefinition.getName();
 		}
-		Set<String> existingBeans = getExistingBeans(beanFactory,
-				mockDefinition.getTypeToMock(), mockDefinition.getQualifier());
+		Set<String> existingBeans = getExistingBeans(beanFactory, mockDefinition.getTypeToMock(),
+				mockDefinition.getQualifier());
 		if (existingBeans.isEmpty()) {
-			return MockitoPostProcessor.beanNameGenerator.generateBeanName(beanDefinition,
-					registry);
+			return MockitoPostProcessor.beanNameGenerator.generateBeanName(beanDefinition, registry);
 		}
 		if (existingBeans.size() == 1) {
 			return existingBeans.iterator().next();
 		}
-<<<<<<< HEAD
-		String primaryCandidate = determinePrimaryCandidate(registry, existingBeans,
-				mockDefinition.getTypeToMock());
+		String primaryCandidate = determinePrimaryCandidate(registry, existingBeans, mockDefinition.getTypeToMock());
 		if (primaryCandidate != null) {
 			return primaryCandidate;
 		}
-		throw new IllegalStateException(
-				"Unable to register mock bean " + mockDefinition.getTypeToMock()
-						+ " expected a single matching bean to replace but found "
-						+ existingBeans);
+		throw new IllegalStateException("Unable to register mock bean " + mockDefinition.getTypeToMock()
+				+ " expected a single matching bean to replace but found " + existingBeans);
 	}
 
 	private void copyBeanDefinitionDetails(BeanDefinition from, RootBeanDefinition to) {
 		to.setPrimary(from.isPrimary());
 	}
 
-	private void registerSpy(ConfigurableListableBeanFactory beanFactory,
-			BeanDefinitionRegistry registry, SpyDefinition spyDefinition, Field field) {
-		Set<String> existingBeans = getExistingBeans(beanFactory,
-				spyDefinition.getTypeToSpy(), spyDefinition.getQualifier());
-=======
-		throw new IllegalStateException("Unable to register mock bean " + mockDefinition.getTypeToMock()
-				+ " expected a single matching bean to replace but found " + existingBeans);
-	}
-
 	private void registerSpy(ConfigurableListableBeanFactory beanFactory, BeanDefinitionRegistry registry,
-			SpyDefinition definition, Field field) {
-		String[] existingBeans = getExistingBeans(beanFactory, definition.getTypeToSpy());
->>>>>>> c6c139d9
+			SpyDefinition spyDefinition, Field field) {
+		Set<String> existingBeans = getExistingBeans(beanFactory, spyDefinition.getTypeToSpy(),
+				spyDefinition.getQualifier());
 		if (ObjectUtils.isEmpty(existingBeans)) {
 			createSpy(registry, spyDefinition, field);
 		}
@@ -277,17 +237,10 @@
 		}
 	}
 
-<<<<<<< HEAD
-	private Set<String> getExistingBeans(ConfigurableListableBeanFactory beanFactory,
-			ResolvableType type, QualifierDefinition qualifier) {
+	private Set<String> getExistingBeans(ConfigurableListableBeanFactory beanFactory, ResolvableType type,
+			QualifierDefinition qualifier) {
 		Set<String> candidates = new TreeSet<>();
 		for (String candidate : getExistingBeans(beanFactory, type)) {
-=======
-	private Set<String> findCandidateBeans(ConfigurableListableBeanFactory beanFactory, MockDefinition mockDefinition) {
-		QualifierDefinition qualifier = mockDefinition.getQualifier();
-		Set<String> candidates = new TreeSet<>();
-		for (String candidate : getExistingBeans(beanFactory, mockDefinition.getTypeToMock())) {
->>>>>>> c6c139d9
 			if (qualifier == null || qualifier.matches(beanFactory, candidate)) {
 				candidates.add(candidate);
 			}
@@ -295,25 +248,13 @@
 		return candidates;
 	}
 
-<<<<<<< HEAD
-	private Set<String> getExistingBeans(ConfigurableListableBeanFactory beanFactory,
-			ResolvableType type) {
-		Set<String> beans = new LinkedHashSet<>(
-				Arrays.asList(beanFactory.getBeanNamesForType(type)));
+	private Set<String> getExistingBeans(ConfigurableListableBeanFactory beanFactory, ResolvableType type) {
+		Set<String> beans = new LinkedHashSet<>(Arrays.asList(beanFactory.getBeanNamesForType(type)));
 		String typeName = type.resolve(Object.class).getName();
 		for (String beanName : beanFactory.getBeanNamesForType(FactoryBean.class)) {
 			beanName = BeanFactoryUtils.transformedBeanName(beanName);
 			BeanDefinition beanDefinition = beanFactory.getBeanDefinition(beanName);
 			if (typeName.equals(beanDefinition.getAttribute(FACTORY_BEAN_OBJECT_TYPE))) {
-=======
-	private String[] getExistingBeans(ConfigurableListableBeanFactory beanFactory, ResolvableType type) {
-		Set<String> beans = new LinkedHashSet<>(Arrays.asList(beanFactory.getBeanNamesForType(type)));
-		String resolvedTypeName = type.resolve(Object.class).getName();
-		for (String beanName : beanFactory.getBeanNamesForType(FactoryBean.class)) {
-			beanName = BeanFactoryUtils.transformedBeanName(beanName);
-			BeanDefinition beanDefinition = beanFactory.getBeanDefinition(beanName);
-			if (resolvedTypeName.equals(beanDefinition.getAttribute(FACTORY_BEAN_OBJECT_TYPE))) {
->>>>>>> c6c139d9
 				beans.add(beanName);
 			}
 		}
@@ -330,46 +271,26 @@
 		}
 	}
 
-<<<<<<< HEAD
-	private void createSpy(BeanDefinitionRegistry registry, SpyDefinition spyDefinition,
-			Field field) {
-		RootBeanDefinition beanDefinition = new RootBeanDefinition(
-				spyDefinition.getTypeToSpy().resolve());
-		String beanName = MockitoPostProcessor.beanNameGenerator
-				.generateBeanName(beanDefinition, registry);
-=======
-	private void createSpy(BeanDefinitionRegistry registry, SpyDefinition definition, Field field) {
-		RootBeanDefinition beanDefinition = new RootBeanDefinition(definition.getTypeToSpy().resolve());
-		String beanName = this.beanNameGenerator.generateBeanName(beanDefinition, registry);
->>>>>>> c6c139d9
+	private void createSpy(BeanDefinitionRegistry registry, SpyDefinition spyDefinition, Field field) {
+		RootBeanDefinition beanDefinition = new RootBeanDefinition(spyDefinition.getTypeToSpy().resolve());
+		String beanName = MockitoPostProcessor.beanNameGenerator.generateBeanName(beanDefinition, registry);
 		registry.registerBeanDefinition(beanName, beanDefinition);
 		registerSpy(spyDefinition, field, beanName);
 	}
 
-<<<<<<< HEAD
-	private void registerSpies(BeanDefinitionRegistry registry,
-			SpyDefinition spyDefinition, Field field, Collection<String> existingBeans) {
+	private void registerSpies(BeanDefinitionRegistry registry, SpyDefinition spyDefinition, Field field,
+			Collection<String> existingBeans) {
 		try {
 			String beanName = determineBeanName(existingBeans, spyDefinition, registry);
 			registerSpy(spyDefinition, field, beanName);
 		}
 		catch (RuntimeException ex) {
-			throw new IllegalStateException(
-					"Unable to register spy bean " + spyDefinition.getTypeToSpy(), ex);
-=======
-	private void registerSpies(BeanDefinitionRegistry registry, SpyDefinition definition, Field field,
-			String[] existingBeans) {
-		try {
-			registerSpy(definition, field, determineBeanName(existingBeans, definition, registry));
-		}
-		catch (RuntimeException ex) {
-			throw new IllegalStateException("Unable to register spy bean " + definition.getTypeToSpy(), ex);
->>>>>>> c6c139d9
-		}
-	}
-
-	private String determineBeanName(Collection<String> existingBeans,
-			SpyDefinition definition, BeanDefinitionRegistry registry) {
+			throw new IllegalStateException("Unable to register spy bean " + spyDefinition.getTypeToSpy(), ex);
+		}
+	}
+
+	private String determineBeanName(Collection<String> existingBeans, SpyDefinition definition,
+			BeanDefinitionRegistry registry) {
 		if (StringUtils.hasText(definition.getName())) {
 			return definition.getName();
 		}
@@ -379,24 +300,14 @@
 		return determinePrimaryCandidate(registry, existingBeans, definition.getTypeToSpy());
 	}
 
-<<<<<<< HEAD
-	private String determinePrimaryCandidate(BeanDefinitionRegistry registry,
-			Collection<String> candidateBeanNames, ResolvableType type) {
-=======
-	private String determinePrimaryCandidate(BeanDefinitionRegistry registry, String[] candidateBeanNames,
+	private String determinePrimaryCandidate(BeanDefinitionRegistry registry, Collection<String> candidateBeanNames,
 			ResolvableType type) {
->>>>>>> c6c139d9
 		String primaryBeanName = null;
 		for (String candidateBeanName : candidateBeanNames) {
 			BeanDefinition beanDefinition = registry.getBeanDefinition(candidateBeanName);
 			if (beanDefinition.isPrimary()) {
 				if (primaryBeanName != null) {
-<<<<<<< HEAD
-					throw new NoUniqueBeanDefinitionException(type.resolve(),
-							candidateBeanNames.size(),
-=======
-					throw new NoUniqueBeanDefinitionException(type.resolve(), candidateBeanNames.length,
->>>>>>> c6c139d9
+					throw new NoUniqueBeanDefinitionException(type.resolve(), candidateBeanNames.size(),
 							"more than one 'primary' bean found among candidates: "
 									+ Arrays.asList(candidateBeanNames));
 				}
@@ -414,12 +325,7 @@
 		}
 	}
 
-<<<<<<< HEAD
-	protected final Object createSpyIfNecessary(Object bean, String beanName)
-			throws BeansException {
-=======
-	protected Object createSpyIfNecessary(Object bean, String beanName) throws BeansException {
->>>>>>> c6c139d9
+	protected final Object createSpyIfNecessary(Object bean, String beanName) throws BeansException {
 		SpyDefinition definition = this.spies.get(beanName);
 		if (definition != null) {
 			bean = definition.createSpy(beanName, bean);
@@ -536,14 +442,8 @@
 		}
 
 		@Override
-<<<<<<< HEAD
-		public Object getEarlyBeanReference(Object bean, String beanName)
-				throws BeansException {
+		public Object getEarlyBeanReference(Object bean, String beanName) throws BeansException {
 			return this.mockitoPostProcessor.createSpyIfNecessary(bean, beanName);
-=======
-		public Object getEarlyBeanReference(Object bean, String beanName) throws BeansException {
-			return createSpyIfNecessary(bean, beanName);
->>>>>>> c6c139d9
 		}
 
 		@Override
