<?xml version="1.0" encoding="UTF-8"?>
<project xmlns="http://maven.apache.org/POM/4.0.0" xmlns:xsi="http://www.w3.org/2001/XMLSchema-instance" xsi:schemaLocation="http://maven.apache.org/POM/4.0.0 http://maven.apache.org/xsd/maven-4.0.0.xsd">
	<modelVersion>4.0.0</modelVersion>
	<parent>
		<groupId>org.springframework.boot</groupId>
		<artifactId>spring-boot-parent</artifactId>
		<version>1.2.2.BUILD-SNAPSHOT</version>
		<relativePath>../spring-boot-parent</relativePath>
	</parent>
	<artifactId>spring-boot-integration-tests</artifactId>
	<packaging>pom</packaging>
	<name>Spring Boot Integration Tests</name>
	<description>Spring Boot Integration Tests</description>
	<url>http://projects.spring.io/spring-boot/</url>
	<organization>
		<name>Pivotal Software, Inc.</name>
		<url>http://www.spring.io</url>
	</organization>
	<properties>
		<main.basedir>${basedir}/..</main.basedir>
	</properties>
<<<<<<< HEAD
	<dependencies>
		<dependency>
			<groupId>org.gradle</groupId>
			<artifactId>gradle-tooling-api</artifactId>
			<version>${gradle.version}</version>
			<scope>test</scope>
		</dependency>
		<dependency>
			<groupId>org.springframework.boot</groupId>
			<artifactId>spring-boot</artifactId>
			<scope>test</scope>
		</dependency>
		<dependency>
			<groupId>org.springframework.boot</groupId>
			<artifactId>spring-boot-dependency-tools</artifactId>
			<scope>test</scope>
		</dependency>
	</dependencies>
=======
	<modules>
		<module>spring-boot-gradle-tests</module>
		<module>spring-boot-security-tests</module>
	</modules>
>>>>>>> 7ac8cac3
	<profiles>
		<profile>
			<id>default</id>
			<activation>
				<activeByDefault>true</activeByDefault>
			</activation>
			<build>
				<plugins>
					<plugin>
						<!-- Invoke integration tests in the install phase, after the maven-plugin
							is available -->
						<groupId>org.apache.maven.plugins</groupId>
						<artifactId>maven-invoker-plugin</artifactId>
						<inherited>false</inherited>
						<configuration>
							<settingsFile>src/it/settings.xml</settingsFile>
							<projectsDirectory>${main.basedir}/spring-boot-samples/</projectsDirectory>
							<localRepositoryPath>${project.build.directory}/local-repo</localRepositoryPath>
							<skipInvocation>${skipTests}</skipInvocation>
							<streamLogs>true</streamLogs>
<<<<<<< HEAD
							<profiles>
								<profile>integration-test</profile>
							</profiles>
							<localRepositoryPath> </localRepositoryPath>
=======
							<pomIncludes>
								<pomInclude>*/pom.xml</pomInclude>
							</pomIncludes>
>>>>>>> 7ac8cac3
						</configuration>
						<executions>
							<execution>
								<id>integration-test</id>
								<phase>install</phase>
								<goals>
									<goal>install</goal>
									<goal>run</goal>
								</goals>
							</execution>
						</executions>
					</plugin>
					<plugin>
						<groupId>org.apache.maven.plugins</groupId>
						<artifactId>maven-antrun-plugin</artifactId>
						<inherited>false</inherited>
						<executions>
							<execution>
								<id>clean-samples</id>
								<phase>clean</phase>
								<goals>
									<goal>run</goal>
								</goals>
								<configuration>
									<target>
										<delete includeemptydirs="true">
											<fileset dir="${main.basedir}/spring-boot-samples" includes="**/target/" />
										</delete>
									</target>
								</configuration>
							</execution>
						</executions>
					</plugin>
					<plugin>
						<groupId>org.apache.maven.plugins</groupId>
						<artifactId>maven-clean-plugin</artifactId>
						<inherited>false</inherited>
						<executions>
							<execution>
								<id>clean-samples</id>
								<phase>clean</phase>
								<goals>
									<goal>clean</goal>
								</goals>
							</execution>
						</executions>
					</plugin>
				</plugins>
			</build>
		</profile>
		<profile>
			<id>full</id>
		</profile>
	</profiles>
</project><|MERGE_RESOLUTION|>--- conflicted
+++ resolved
@@ -19,31 +19,10 @@
 	<properties>
 		<main.basedir>${basedir}/..</main.basedir>
 	</properties>
-<<<<<<< HEAD
-	<dependencies>
-		<dependency>
-			<groupId>org.gradle</groupId>
-			<artifactId>gradle-tooling-api</artifactId>
-			<version>${gradle.version}</version>
-			<scope>test</scope>
-		</dependency>
-		<dependency>
-			<groupId>org.springframework.boot</groupId>
-			<artifactId>spring-boot</artifactId>
-			<scope>test</scope>
-		</dependency>
-		<dependency>
-			<groupId>org.springframework.boot</groupId>
-			<artifactId>spring-boot-dependency-tools</artifactId>
-			<scope>test</scope>
-		</dependency>
-	</dependencies>
-=======
 	<modules>
 		<module>spring-boot-gradle-tests</module>
 		<module>spring-boot-security-tests</module>
 	</modules>
->>>>>>> 7ac8cac3
 	<profiles>
 		<profile>
 			<id>default</id>
@@ -64,16 +43,13 @@
 							<localRepositoryPath>${project.build.directory}/local-repo</localRepositoryPath>
 							<skipInvocation>${skipTests}</skipInvocation>
 							<streamLogs>true</streamLogs>
-<<<<<<< HEAD
 							<profiles>
 								<profile>integration-test</profile>
 							</profiles>
 							<localRepositoryPath> </localRepositoryPath>
-=======
 							<pomIncludes>
 								<pomInclude>*/pom.xml</pomInclude>
 							</pomIncludes>
->>>>>>> 7ac8cac3
 						</configuration>
 						<executions>
 							<execution>
