--- conflicted
+++ resolved
@@ -27,13 +27,7 @@
       - name: Deploy
         uses: spring-io/artifactory-deploy-action@26bbe925a75f4f863e1e529e85be2d0093cac116 # v0.0.1
         with:
-<<<<<<< HEAD
-          build-name: ${{ vars.COMMERCIAL && format('spring-boot-commercial-{0}', github.ref_name) || format('spring-boot-{0}', github.ref_name) }}
-=======
-          artifact-properties: |
-            /**/spring-boot-docs-*.zip::zip.type=docs,zip.deployed=false
           build-name: ${{ vars.COMMERCIAL && format('spring-boot-commercial-{0}', steps.build-and-publish.outputs.version) || format('spring-boot-{0}', steps.build-and-publish.outputs.version) }}
->>>>>>> 76cfc57b
           folder: 'deployment-repository'
           password: ${{ vars.COMMERCIAL && secrets.COMMERCIAL_ARTIFACTORY_PASSWORD || secrets.ARTIFACTORY_PASSWORD }}
           project: ${{ vars.COMMERCIAL && 'spring' }}
