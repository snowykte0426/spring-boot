--- conflicted
+++ resolved
@@ -2,15 +2,10 @@
 on:
   push:
     tags:
-<<<<<<< HEAD
       - v4.0.0-M[0-9]
       - v4.0.0-RC[0-9]
-=======
-      - v3.5.0-M[0-9]
-      - v3.5.0-RC[0-9]
 permissions:
   contents: read
->>>>>>> 040f81af
 concurrency:
   group: ${{ github.workflow }}-${{ github.ref }}
 jobs:
