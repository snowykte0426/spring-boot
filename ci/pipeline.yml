--- conflicted
+++ resolved
@@ -105,23 +105,12 @@
     trigger: true
   - put: spring-boot-ci-image
     params:
-<<<<<<< HEAD
-      build: ci-images-git-repo/ci/images/spring-boot-ci-image
-  - put: spring-boot-jdk11-ci-image
-    params:
-      build: ci-images-git-repo/ci/images/spring-boot-jdk11-ci-image
-=======
       build: ci-images-git-repo/ci/images
       dockerfile: spring-boot-ci-image/Dockerfile
-  - put: spring-boot-jdk9-ci-image
+  - put: spring-boot-jdk11-ci-image
     params:
       build: ci-images-git-repo/ci/images
-      dockerfile: spring-boot-jdk9-ci-image/Dockerfile
-  - put: spring-boot-jdk10-ci-image
-    params:
-      build: ci-images-git-repo/ci/images
-      dockerfile: spring-boot-jdk10-ci-image/Dockerfile
->>>>>>> f210e9c7
+      dockerfile: spring-boot-jdk11-ci-image/Dockerfile
 - name: build
   serial: true
   public: true
